--- conflicted
+++ resolved
@@ -77,16 +77,10 @@
   ## TCP messages. All the nodes in the cluster must be able to communicate with this node on this address.
   ## Only IPv4 addresses are allowed (no hostnames).
   ## The advertise flag is used to change the address that we advertise to other nodes in the
-<<<<<<< HEAD
-  ## cluster. By default, the cluster_listen address is advertised. If the cluster_listen host is "0.0.0.0", 
-  ## then the first local, non-loopback, IPv4 address will be advertised to the other nodes. However, in some 
-  ## cases (specifically NAT traversal), there may be a routable address that cannot be bound to. This flag 
+  ## cluster. By default, the cluster_listen address is advertised. If the cluster_listen host is "0.0.0.0",
+  ## then the first local, non-loopback, IPv4 address will be advertised to the other nodes. However, in some
+  ## cases (specifically NAT traversal), there may be a routable address that cannot be bound to. This flag
   ## enables gossiping a different address to support this.
-=======
-  ## cluster. By default, the cluster_listen address is advertised. However, in some cases
-  ## (specifically NAT traversal), there may be a routable address that cannot be bound to.
-  ## This flag enables gossiping a different address to support this.
->>>>>>> a3593dba
   # advertise: ""
 
   ######
