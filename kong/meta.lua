--- conflicted
+++ resolved
@@ -1,14 +1,8 @@
 local version = setmetatable({
   major = 2,
-<<<<<<< HEAD
-  minor = 0,
-  patch = 5,
-  -- suffix = ""
-=======
   minor = 1,
   patch = 0,
   --suffix = ""
->>>>>>> 84c071bf
 }, {
   -- our Makefile during certain releases adjusts this line. Any changes to
   -- the format need to be reflected in both places
