-- Kong runloop

local ck           = require "resty.cookie"
local meta         = require "kong.meta"
local utils        = require "kong.tools.utils"
local Router       = require "kong.router"
local balancer     = require "kong.runloop.balancer"
local reports      = require "kong.reports"
local constants    = require "kong.constants"
local singletons   = require "kong.singletons"
local certificate  = require "kong.runloop.certificate"
local concurrency  = require "kong.concurrency"
local PluginsIterator = require "kong.runloop.plugins_iterator"


local kong         = kong
local type         = type
local ipairs       = ipairs
local tostring     = tostring
local tonumber     = tonumber
local sub          = string.sub
local byte         = string.byte
local gsub         = string.gsub
local find         = string.find
local lower        = string.lower
local fmt          = string.format
local ngx          = ngx
local var          = ngx.var
local log          = ngx.log
local exit         = ngx.exit
local null         = ngx.null
local header       = ngx.header
local timer_at     = ngx.timer.at
local timer_every  = ngx.timer.every
local subsystem    = ngx.config.subsystem
local clear_header = ngx.req.clear_header
local unpack       = unpack


local ERR   = ngx.ERR
local CRIT  = ngx.CRIT
local WARN  = ngx.WARN
local DEBUG = ngx.DEBUG
local COMMA = byte(",")
local SPACE = byte(" ")


local HOST_PORTS = {}


local SUBSYSTEMS = constants.PROTOCOLS_WITH_SUBSYSTEM
local EMPTY_T = {}
local TTL_ZERO = { ttl = 0 }


local ROUTER_SYNC_OPTS
local ROUTER_ASYNC_OPTS
local PLUGINS_ITERATOR_SYNC_OPTS
local PLUGINS_ITERATOR_ASYNC_OPTS
local FLIP_CONFIG_OPTS
local GLOBAL_QUERY_OPTS = { workspace = null, show_ws_id = true }


local get_plugins_iterator, get_updated_plugins_iterator
local build_plugins_iterator, update_plugins_iterator
local rebuild_plugins_iterator

local get_updated_router, build_router, update_router
local server_header = meta._SERVER_TOKENS
local rebuild_router

-- for tests
local _set_update_plugins_iterator
local _set_update_router
local _set_build_router
local _set_router
local _set_router_version


local update_lua_mem
do
  local pid = ngx.worker.pid
  local kong_shm = ngx.shared.kong

  local LUA_MEM_SAMPLE_RATE = 10 -- seconds
  local last = ngx.time()

  local collectgarbage = collectgarbage

  update_lua_mem = function(force)
    local time = ngx.time()

    if force or time - last >= LUA_MEM_SAMPLE_RATE then
      local count = collectgarbage("count")

      local ok, err = kong_shm:safe_set("kong:mem:" .. pid(), count)
      if not ok then
        log(ERR, "could not record Lua VM allocated memory: ", err)
      end

      last = ngx.time()
    end
  end
end


local function csv_iterator(s, b)
  if b == -1 then
    return
  end

  local e = find(s, ",", b, true)
  local v
  local l
  if e then
    if e == b then
      return csv_iterator(s, b + 1) -- empty string
    end
    v = sub(s, b, e - 1)
    l = e - b
    b = e + 1

  else
    if b > 1 then
      v = sub(s, b)
    else
      v = s
    end

    l = #v
    b = -1 -- end iteration
  end

  if l == 1 and (byte(v) == SPACE or byte(v) == COMMA) then
    return csv_iterator(s, b)
  end

  if byte(v, 1, 1) == SPACE then
    v = gsub(v, "^%s+", "")
  end

  if byte(v, -1) == SPACE then
    v = gsub(v, "%s+$", "")
  end

  if v == "" then
    return csv_iterator(s, b)
  end

  return b, v
end


local function csv(s)
  if type(s) ~= "string" or s == "" then
    return csv_iterator, s, -1
  end

  s = lower(s)
  if s == "close" or s == "upgrade" or s == "keep-alive" then
    return csv_iterator, s, -1
  end

  return csv_iterator, s, 1
end


local function register_events()
  -- initialize local local_events hooks
  local db             = kong.db
  local core_cache     = kong.core_cache
  local worker_events  = kong.worker_events
  local cluster_events = kong.cluster_events


  -- events dispatcher


  worker_events.register(function(data)
    if not data.schema then
      log(ERR, "[events] missing schema in crud subscriber")
      return
    end

    if not data.entity then
      log(ERR, "[events] missing entity in crud subscriber")
      return
    end

    -- invalidate this entity anywhere it is cached if it has a
    -- caching key

    local cache_key = db[data.schema.name]:cache_key(data.entity)
    local cache_obj = kong[constants.ENTITY_CACHE_STORE[data.schema.name]]

    if cache_key then
      cache_obj:invalidate(cache_key)
    end

    -- if we had an update, but the cache key was part of what was updated,
    -- we need to invalidate the previous entity as well

    if data.old_entity then
      local old_cache_key = db[data.schema.name]:cache_key(data.old_entity)
      if old_cache_key and cache_key ~= old_cache_key then
        cache_obj:invalidate(old_cache_key)
      end
    end

    if not data.operation then
      log(ERR, "[events] missing operation in crud subscriber")
      return
    end

    -- public worker events propagation

    local entity_channel           = data.schema.table or data.schema.name
    local entity_operation_channel = fmt("%s:%s", entity_channel,
      data.operation)

    -- crud:routes
    local ok, err = worker_events.post_local("crud", entity_channel, data)
    if not ok then
      log(ERR, "[events] could not broadcast crud event: ", err)
      return
    end

    -- crud:routes:create
    ok, err = worker_events.post_local("crud", entity_operation_channel, data)
    if not ok then
      log(ERR, "[events] could not broadcast crud event: ", err)
      return
    end
  end, "dao:crud")


  -- local events (same worker)


  worker_events.register(function()
    log(DEBUG, "[events] Route updated, invalidating router")
    core_cache:invalidate("router:version")
  end, "crud", "routes")


  worker_events.register(function(data)
    if data.operation ~= "create" and
      data.operation ~= "delete"
      then
      -- no need to rebuild the router if we just added a Service
      -- since no Route is pointing to that Service yet.
      -- ditto for deletion: if a Service if being deleted, it is
      -- only allowed because no Route is pointing to it anymore.
      log(DEBUG, "[events] Service updated, invalidating router")
      core_cache:invalidate("router:version")
    end
  end, "crud", "services")


  worker_events.register(function(data)
    log(DEBUG, "[events] Plugin updated, invalidating plugins iterator")
    core_cache:invalidate("plugins_iterator:version")
  end, "crud", "plugins")


  -- SSL certs / SNIs invalidations


  worker_events.register(function(data)
    log(DEBUG, "[events] SNI updated, invalidating cached certificates")
    local sni = data.old_entity or data.entity
    local sni_wild_pref, sni_wild_suf = certificate.produce_wild_snis(sni.name)
    core_cache:invalidate("snis:" .. sni.name)

    if sni_wild_pref then
      core_cache:invalidate("snis:" .. sni_wild_pref)
    end

    if sni_wild_suf then
      core_cache:invalidate("snis:" .. sni_wild_suf)
    end
  end, "crud", "snis")


  worker_events.register(function(data)
    log(DEBUG, "[events] SSL cert updated, invalidating cached certificates")
    local certificate = data.entity

    for sni, err in db.snis:each_for_certificate({ id = certificate.id }, nil, GLOBAL_QUERY_OPTS) do
      if err then
        log(ERR, "[events] could not find associated snis for certificate: ",
          err)
        break
      end

      local cache_key = "certificates:" .. sni.certificate.id
      core_cache:invalidate(cache_key)
    end
  end, "crud", "certificates")


  -- target updates


  -- worker_events local handler: event received from DAO
  worker_events.register(function(data)
    local operation = data.operation
    local target = data.entity
    -- => to worker_events node handler
    local ok, err = worker_events.post("balancer", "targets", {
        operation = data.operation,
        entity = data.entity,
      })
    if not ok then
      log(ERR, "failed broadcasting target ",
        operation, " to workers: ", err)
    end
    -- => to cluster_events handler
    local key = fmt("%s:%s", operation, target.upstream.id)
    ok, err = cluster_events:broadcast("balancer:targets", key)
    if not ok then
      log(ERR, "failed broadcasting target ", operation, " to cluster: ", err)
    end
  end, "crud", "targets")


  -- worker_events node handler
  worker_events.register(function(data)
    local operation = data.operation
    local target = data.entity

    -- => to balancer update
    balancer.on_target_event(operation, target)
  end, "balancer", "targets")


  -- cluster_events handler
  cluster_events:subscribe("balancer:targets", function(data)
    local operation, key = unpack(utils.split(data, ":"))
    local entity
    if key ~= "all" then
      entity = {
        upstream = { id = key },
      }
    else
      entity = "all"
    end
    -- => to worker_events node handler
    local ok, err = worker_events.post("balancer", "targets", {
        operation = operation,
        entity = entity
      })
    if not ok then
      log(ERR, "failed broadcasting target ", operation, " to workers: ", err)
    end
  end)


  -- manual health updates
  cluster_events:subscribe("balancer:post_health", function(data)
    local pattern = "([^|]+)|([^|]*)|([^|]+)|([^|]+)|([^|]+)|(.*)"
    local hostname, ip, port, health, id, name = data:match(pattern)
    port = tonumber(port)
    local upstream = { id = id, name = name }
    if ip == "" then
      ip = nil
    end
    local _, err = balancer.post_health(upstream, hostname, ip, port, health == "1")
    if err then
      log(ERR, "failed posting health of ", name, " to workers: ", err)
    end
  end)


  -- upstream updates


  -- worker_events local handler: event received from DAO
  worker_events.register(function(data)
    local operation = data.operation
    local upstream = data.entity
    -- => to worker_events node handler
    local ok, err = worker_events.post("balancer", "upstreams", {
        operation = data.operation,
        entity = data.entity,
      })
    if not ok then
      log(ERR, "failed broadcasting upstream ",
        operation, " to workers: ", err)
    end
    -- => to cluster_events handler
    local key = fmt("%s:%s:%s", operation, upstream.id, upstream.name)
    local ok, err = cluster_events:broadcast("balancer:upstreams", key)
    if not ok then
      log(ERR, "failed broadcasting upstream ", operation, " to cluster: ", err)
    end
  end, "crud", "upstreams")


  -- worker_events node handler
  worker_events.register(function(data)
    local operation = data.operation
    local upstream = data.entity

    -- => to balancer update
    balancer.on_upstream_event(operation, upstream)
  end, "balancer", "upstreams")


  cluster_events:subscribe("balancer:upstreams", function(data)
    local operation, id, name = unpack(utils.split(data, ":"))
    local entity = {
      id = id,
      name = name,
    }
    -- => to worker_events node handler
    local ok, err = worker_events.post("balancer", "upstreams", {
        operation = operation,
        entity = entity
      })
    if not ok then
      log(ERR, "failed broadcasting upstream ", operation, " to workers: ", err)
    end
  end)


  -- declarative config updates


  if db.strategy == "off" then
    worker_events.register(function(default_ws)
      local ok, err = concurrency.with_coroutine_mutex(FLIP_CONFIG_OPTS, function()
        balancer.stop_healthcheckers()

        kong.cache:flip()
        core_cache:flip()

        kong.default_workspace = default_ws
        ngx.ctx.workspace = kong.default_workspace

        rebuild_plugins_iterator(PLUGINS_ITERATOR_SYNC_OPTS)
        rebuild_router(ROUTER_SYNC_OPTS)

        balancer.init()

        return true
      end)

      if not ok then
        log(ERR, "config flip failed: ", err)
      end
    end, "declarative", "flip_config")
  end
end


-- @param name "router" or "plugins_iterator"
-- @param callback A function that will update the router or plugins_iterator
-- @param version target version
-- @param opts concurrency options, including lock name and timeout.
-- @returns true if callback was either successfully executed synchronously,
-- enqueued via async timer, or not needed (because current_version == target).
-- nil otherwise (callback was neither called successfully nor enqueued,
-- or an error happened).
-- @returns error message as a second return value in case of failure/error
local function rebuild(name, callback, version, opts)
  local current_version, err = kong.core_cache:get(name .. ":version", TTL_ZERO,
                                                   utils.uuid)
  if err then
    return nil, "failed to retrieve " .. name .. " version: " .. err
  end

  if current_version == version then
    return true
  end

  return concurrency.with_coroutine_mutex(opts, callback)
end


do
  local plugins_iterator


  build_plugins_iterator = function(version)
    local new_iterator, err = PluginsIterator.new(version)
    if not new_iterator then
      return nil, err
    end
    plugins_iterator = new_iterator
    return true
  end


  update_plugins_iterator = function()
    local version, err = kong.core_cache:get("plugins_iterator:version", TTL_ZERO,
                                             utils.uuid)
    if err then
      return nil, "failed to retrieve plugins iterator version: " .. err
    end

    if plugins_iterator and plugins_iterator.version == version then
      return true
    end

    local ok, err = build_plugins_iterator(version)
    if not ok then
      return nil, --[[ 'err' fully formatted ]] err
    end

    return true
  end


  rebuild_plugins_iterator = function(timeout)
    local plugins_iterator_version = plugins_iterator and plugins_iterator.version
    return rebuild("plugins_iterator", update_plugins_iterator,
                   plugins_iterator_version, timeout)
  end

<<<<<<< HEAD
  local build_initial_plugins_iterator = function()
     local ok, err = rebuild_plugins_iterator(PLUGINS_ITERATOR_SYNC_OPTS)
=======

  get_updated_plugins_iterator = function()
    if kong.db.strategy ~= "off" and kong.configuration.worker_consistency == "strict" then
      local ok, err = rebuild_plugins_iterator(PLUGINS_ITERATOR_SYNC_OPTS)
>>>>>>> 84c071bf
      if not ok then
        -- If an error happens while updating, log it and return non-updated
        -- version
        log(ERR, "could not rebuild plugins iterator: ", err,
                 " (stale plugins iterator will be used if available)")
      end
  end

  get_updated_plugins_iterator = function()
    if kong.configuration.router_consistency == "strict"
    or not plugins_iterator
    then
      build_initial_plugins_iterator()
    end
    return plugins_iterator
  end


  get_plugins_iterator = function()
    if not plugins_iterator then
      build_initial_plugins_iterator()
    end
    return plugins_iterator
  end


  -- for tests only
  _set_update_plugins_iterator = function(f)
    update_plugins_iterator = f
  end
end


do
  local router
  local router_version


  -- Given a protocol, return the subsystem that handles it
  local function should_process_route(route)
    for _, protocol in ipairs(route.protocols) do
      if SUBSYSTEMS[protocol] == subsystem then
        return true
      end
    end

    return false
  end


  local function load_service_from_db(service_pk)
    local service, err = kong.db.services:select(service_pk, GLOBAL_QUERY_OPTS)
    if service == nil then
      -- the third value means "do not cache"
      return nil, err, -1
    end
    return service
  end


  local function build_services_init_cache(db)
    local services_init_cache = {}

    for service, err in db.services:each(nil, GLOBAL_QUERY_OPTS) do
      if err then
        return nil, err
      end

      services_init_cache[service.id] = service
    end

    return services_init_cache
  end


  local function get_service_for_route(db, route, services_init_cache)
    local service_pk = route.service
    if not service_pk then
      return nil
    end

    local id = service_pk.id
    local service = services_init_cache[id]
    if service then
      return service
    end

    local err

    -- kong.core_cache is available, not in init phase
    if kong.core_cache then
      local cache_key = db.services:cache_key(service_pk.id, nil, nil, nil, nil,
                                              route.ws_id)
      service, err = kong.core_cache:get(cache_key, TTL_ZERO,
                                    load_service_from_db, service_pk)

    else -- init phase, kong.core_cache not available

      -- A new service/route has been inserted while the initial route
      -- was being created, on init (perhaps by a different Kong node).
      -- Load the service individually and update services_init_cache with it
      service, err = load_service_from_db(service_pk)
      services_init_cache[id] = service
    end

    if err then
      return nil, "error raised while finding service for route (" .. route.id .. "): " ..
                  err

    elseif not service then
      return nil, "could not find service for route (" .. route.id .. ")"
    end


    -- TODO: this should not be needed as the schema should check it already
    if SUBSYSTEMS[service.protocol] ~= subsystem then
      log(WARN, "service with protocol '", service.protocol,
                "' cannot be used with '", subsystem, "' subsystem")

      return nil
    end

    return service
  end


  local function get_router_version()
    return kong.core_cache:get("router:version", TTL_ZERO, utils.uuid)
  end


  build_router = function(version)
    local db = kong.db
    local routes, i = {}, 0

    local err
    -- The router is initially created on init phase, where kong.core_cache is
    -- still not ready. For those cases, use a plain Lua table as a cache
    -- instead
    local services_init_cache = {}
    if not kong.core_cache and db.strategy ~= "off" then
      services_init_cache, err = build_services_init_cache(db)
      if err then
        services_init_cache = {}
        log(WARN, "could not build services init cache: ", err)
      end
    end

    local counter = 0
    local page_size = db.routes.pagination.page_size
    for route, err in db.routes:each(nil, GLOBAL_QUERY_OPTS) do
      if err then
        return nil, "could not load routes: " .. err
      end

      if db.strategy ~= "off" then
        if kong.core_cache and counter > 0 and counter % page_size == 0 then
          local new_version, err = get_router_version()
          if err then
            return nil, "failed to retrieve router version: " .. err
          end

          if new_version ~= version then
            return nil, "router was changed while rebuilding it"
          end
        end
      end

      if should_process_route(route) then
        local service, err = get_service_for_route(db, route, services_init_cache)
        if err then
          return nil, err
        end

        local r = {
          route   = route,
          service = service,
        }

        i = i + 1
        routes[i] = r
      end

      counter = counter + 1
    end

    local new_router, err = Router.new(routes)
    if not new_router then
      return nil, "could not create router: " .. err
    end

    router = new_router

    if version then
      router_version = version
    end

    -- LEGACY - singletons module is deprecated
    singletons.router = router
    -- /LEGACY

    return true
  end


  update_router = function()
    -- we might not need to rebuild the router (if we were not
    -- the first request in this process to enter this code path)
    -- check again and rebuild only if necessary
    local version, err = get_router_version()
    if err then
      return nil, "failed to retrieve router version: " .. err
    end

    if version == router_version then
      return true
    end

    local ok, err = build_router(version)
    if not ok then
      return nil, --[[ 'err' fully formatted ]] err
    end

    return true
  end


  rebuild_router = function(opts)
    return rebuild("router", update_router, router_version, opts)
  end


  get_updated_router = function()
    if kong.db.strategy ~= "off" and kong.configuration.worker_consistency == "strict" then
      local ok, err = rebuild_router(ROUTER_SYNC_OPTS)
      if not ok then
        -- If an error happens while updating, log it and return non-updated
        -- version.
        log(ERR, "could not rebuild router: ", err,
                 " (stale router will be used)")
      end
    end
    return router
  end


  -- for tests only
  _set_update_router = function(f)
    update_router = f
  end


  -- for tests only
  _set_build_router = function(f)
    build_router = f
  end


  -- for tests only
  _set_router = function(r)
    router = r
  end


  -- for tests only
  _set_router_version = function(v)
    router_version = v
  end
end


local balancer_prepare
do
  local get_certificate = certificate.get_certificate
  local get_ca_certificate_store = certificate.get_ca_certificate_store
  local subsystem = ngx.config.subsystem

  function balancer_prepare(ctx, scheme, host_type, host, port,
                            service, route)
    local balancer_data = {
      scheme         = scheme,    -- scheme for balancer: http, https
      type           = host_type, -- type of 'host': ipv4, ipv6, name
      host           = host,      -- target host per `service` entity
      port           = port,      -- final target port
      try_count      = 0,         -- retry counter
      tries          = {},        -- stores info per try
      -- ip          = nil,       -- final target IP address
      -- balancer    = nil,       -- the balancer object, if any
      -- hostname    = nil,       -- hostname of the final target IP
      -- hash_cookie = nil,       -- if Upstream sets hash_on_cookie
      -- balancer_handle = nil,   -- balancer handle for the current connection
    }

    do
      local s = service or EMPTY_T

      balancer_data.retries         = s.retries         or 5
      balancer_data.connect_timeout = s.connect_timeout or 60000
      balancer_data.send_timeout    = s.write_timeout   or 60000
      balancer_data.read_timeout    = s.read_timeout    or 60000
    end

    ctx.service          = service
    ctx.route            = route
    ctx.balancer_data    = balancer_data
    ctx.balancer_address = balancer_data -- for plugin backward compatibility

    if service then
      local res, err
      local client_certificate = service.client_certificate

      if client_certificate then
        local cert, err = get_certificate(client_certificate)
        if not cert then
          log(ERR, "unable to fetch upstream client TLS certificate ",
                   client_certificate.id, ": ", err)
          return
        end

        res, err = kong.service.set_tls_cert_key(cert.cert, cert.key)
        if not res then
          log(ERR, "unable to apply upstream client TLS certificate ",
                   client_certificate.id, ": ", err)
        end
      end

      local tls_verify = service.tls_verify
      if tls_verify then
        res, err = kong.service.set_tls_verify(tls_verify)
        if not res then
          log(CRIT, "unable to set upstream TLS verification to: ",
                   tls_verify, ", err: ", err)
        end
      end

      local tls_verify_depth = service.tls_verify_depth
      if tls_verify_depth then
        res, err = kong.service.set_tls_verify_depth(tls_verify_depth)
        if not res then
          log(CRIT, "unable to set upstream TLS verification to: ",
                   tls_verify, ", err: ", err)
          -- in case verify can not be enabled, request can no longer be
          -- processed without potentially compromising security
          return kong.response.exit(500)
        end
      end

      local ca_certificates = service.ca_certificates
      if ca_certificates then
        res, err = get_ca_certificate_store(ca_certificates)
        if not res then
          log(CRIT, "unable to get upstream TLS CA store, err: ", err)

        else
          res, err = kong.service.set_tls_verify_store(res)
          if not res then
            log(CRIT, "unable to set upstream TLS CA store, err: ", err)
          end
        end
      end
    end

    if subsystem == "stream" and scheme == "tcp" then
      local res, err = kong.service.request.disable_tls()
      if not res then
        log(ERR, "unable to disable upstream TLS handshake: ", err)
      end
    end
  end
end


local function balancer_execute(ctx)
  local balancer_data = ctx.balancer_data
  local ok, err, errcode = balancer.execute(balancer_data, ctx)
  if not ok and errcode == 500 then
    err = "failed the initial dns/balancer resolve for '" ..
          balancer_data.host .. "' with: " .. tostring(err)
  end
  return ok, err, errcode
end


local function set_init_versions_in_cache()
  local ok, err = kong.core_cache:get("router:version", TTL_ZERO, function()
    return "init"
  end)
  if not ok then
    return nil, "failed to set router version in cache: " .. tostring(err)
  end

  local ok, err = kong.core_cache:get("plugins_iterator:version", TTL_ZERO, function()
    return "init"
  end)
  if not ok then
    return nil, "failed to set plugins iterator version in cache: " ..
                tostring(err)
  end

  return true
end

local function build_plugins_iterator_for_init_worker_phase()
  return PluginsIterator.new_for_init_worker_phase()
end


-- in the table below the `before` and `after` is to indicate when they run:
-- before or after the plugins
return {
  build_router = build_router,

  build_plugins_iterator_for_init_worker_phase = build_plugins_iterator_for_init_worker_phase,

  build_plugins_iterator = build_plugins_iterator,
  update_plugins_iterator = update_plugins_iterator,
  get_plugins_iterator = get_plugins_iterator,
  get_updated_plugins_iterator = get_updated_plugins_iterator,
  set_init_versions_in_cache = set_init_versions_in_cache,

  -- exposed only for tests
  _set_router = _set_router,
  _set_update_router = _set_update_router,
  _set_build_router = _set_build_router,
  _set_router_version = _set_router_version,
  _set_update_plugins_iterator = _set_update_plugins_iterator,
  _get_updated_router = get_updated_router,
  _update_lua_mem = update_lua_mem,

  init_worker = {
    before = function()
      if kong.configuration.host_ports then
        HOST_PORTS = kong.configuration.host_ports
      end

      if kong.configuration.anonymous_reports then
        reports.configure_ping(kong.configuration)
        reports.add_ping_value("database_version", kong.db.infos.db_ver)
        reports.toggle(true)
        reports.init_worker()
      end

      update_lua_mem(true)

      register_events()


      -- initialize balancers for active healthchecks
      timer_at(0, function()
        balancer.init()
      end)

      local worker_state_update_frequency = kong.configuration.worker_state_update_frequency or 1

      if kong.db.strategy ~= "off" then
        timer_every(worker_state_update_frequency, function(premature)
          if premature then
            return
          end

          -- Don't wait for the semaphore (timeout = 0) when updating via the
          -- timer.
          -- If the semaphore is locked, that means that the rebuild is
          -- already ongoing.
          local ok, err = rebuild_router(ROUTER_ASYNC_OPTS)
          if not ok then
            log(ERR, "could not rebuild router via timer: ", err)
          end
        end)

        timer_every(worker_state_update_frequency, function(premature)
          if premature then
            return
          end

          local ok, err = rebuild_plugins_iterator(PLUGINS_ITERATOR_ASYNC_OPTS)
          if not ok then
            log(ERR, "could not rebuild plugins iterator via timer: ", err)
          end
        end)
      end

      do
        local rebuild_timeout = 60

        if kong.configuration.database == "cassandra" then
          rebuild_timeout = kong.configuration.cassandra_timeout / 1000
        end

        if kong.configuration.database == "postgres" then
          rebuild_timeout = kong.configuration.pg_timeout / 1000
        end

        if kong.db.strategy == "off" then
          FLIP_CONFIG_OPTS = {
            name = "flip-config",
            timeout = rebuild_timeout,
          }
        end

        ROUTER_SYNC_OPTS = {
          name = "router",
          timeout = rebuild_timeout,
          on_timeout = "run_unlocked",
        }
        ROUTER_ASYNC_OPTS = {
          name = "router",
          timeout = 0,
          on_timeout = "return_true",
        }
        PLUGINS_ITERATOR_SYNC_OPTS = {
          name = "plugins_iterator",
          timeout = rebuild_timeout,
          on_timeout = "run_unlocked",
        }
        PLUGINS_ITERATOR_ASYNC_OPTS = {
          name = "plugins_iterator",
          timeout = 0,
          on_timeout = "return_true",
        }
      end

    end
  },
  preread = {
    before = function(ctx)
      ctx.host_port = HOST_PORTS[var.server_port] or var.server_port

      local router = get_updated_router()

      local match_t = router.exec()
      if not match_t then
        log(ERR, "no Route found with those values")
        return exit(500)
      end

      ngx.ctx.workspace = match_t.route and match_t.route.ws_id

      local route = match_t.route
      local service = match_t.service
      local upstream_url_t = match_t.upstream_url_t

      balancer_prepare(ctx, match_t.upstream_scheme,
                       upstream_url_t.type,
                       upstream_url_t.host,
                       upstream_url_t.port,
                       service, route)
    end,
    after = function(ctx)
      local ok, err, errcode = balancer_execute(ctx)
      if not ok then
        local body = utils.get_default_exit_body(errcode, err)
        return kong.response.exit(errcode, body)
      end
    end
  },
  certificate = {
    before = function(_)
      certificate.execute()
    end
  },
  rewrite = {
    before = function(ctx)
      ctx.host_port = HOST_PORTS[var.server_port] or var.server_port

      -- special handling for proxy-authorization and te headers in case
      -- the plugin(s) want to specify them (store the original)
      ctx.http_proxy_authorization = var.http_proxy_authorization
      ctx.http_te                  = var.http_te
    end,
  },
  access = {
    before = function(ctx)
      -- if there is a gRPC service in the context, don't re-execute the pre-access
      -- phase handler - it has been executed before the internal redirect
      if ctx.service and (ctx.service.protocol == "grpc" or
                          ctx.service.protocol == "grpcs")
      then
        return
      end

      -- routing request
      local router = get_updated_router()
      local match_t = router.exec()
      if not match_t then
        return kong.response.exit(404, { message = "no Route matched with those values" })
      end

      ngx.ctx.workspace = match_t.route and match_t.route.ws_id

      local http_version   = ngx.req.http_version()
      local scheme         = var.scheme
      local host           = var.host
      local port           = tonumber(ctx.host_port, 10)
                          or tonumber(var.server_port, 10)
      local content_type   = var.content_type

      local route          = match_t.route
      local service        = match_t.service
      local upstream_url_t = match_t.upstream_url_t

      local realip_remote_addr = var.realip_remote_addr
      local forwarded_proto
      local forwarded_host
      local forwarded_port
      local forwarded_prefix

      -- X-Forwarded-* Headers Parsing
      --
      -- We could use $proxy_add_x_forwarded_for, but it does not work properly
      -- with the realip module. The realip module overrides $remote_addr and it
      -- is okay for us to use it in case no X-Forwarded-For header was present.
      -- But in case it was given, we will append the $realip_remote_addr that
      -- contains the IP that was originally in $remote_addr before realip
      -- module overrode that (aka the client that connected us).

      local trusted_ip = kong.ip.is_trusted(realip_remote_addr)
      if trusted_ip then
        forwarded_proto  = var.http_x_forwarded_proto  or scheme
        forwarded_host   = var.http_x_forwarded_host   or host
        forwarded_port   = var.http_x_forwarded_port   or port
        forwarded_prefix = var.http_x_forwarded_prefix

      else
        forwarded_proto  = scheme
        forwarded_host   = host
        forwarded_port   = port
      end

      if not forwarded_prefix then
        forwarded_prefix = var.request_uri
        local p = find(forwarded_prefix, "?", 2, true)
        if p then
          forwarded_prefix = sub(forwarded_prefix, 1, p - 1)
        end

        if forwarded_prefix == "" then
          forwarded_prefix = "/"
        end
      end

      local protocols = route.protocols
      if (protocols and protocols.https and not protocols.http and
          forwarded_proto ~= "https")
      then
        local redirect_status_code = route.https_redirect_status_code or 426

        if redirect_status_code == 426 then
          return kong.response.exit(426, { message = "Please use HTTPS protocol" }, {
            ["Connection"] = "Upgrade",
            ["Upgrade"]    = "TLS/1.2, HTTP/1.1",
          })
        end

        if redirect_status_code == 301
        or redirect_status_code == 302
        or redirect_status_code == 307
        or redirect_status_code == 308
        then
          header["Location"] = "https://" .. forwarded_host .. var.request_uri
          return kong.response.exit(redirect_status_code)
        end
      end

      -- mismatch: non-http/2 request matched grpc route
      if (protocols and (protocols.grpc or protocols.grpcs) and http_version ~= 2 and
        (content_type and sub(content_type, 1, #"application/grpc") == "application/grpc"))
      then
        return kong.response.exit(426, { message = "Please use HTTP2 protocol" }, {
          ["connection"] = "Upgrade",
          ["upgrade"]    = "HTTP/2",
        })
      end

      -- mismatch: non-grpc request matched grpc route
      if (protocols and (protocols.grpc or protocols.grpcs) and
        (not content_type or sub(content_type, 1, #"application/grpc") ~= "application/grpc"))
      then
        return kong.response.exit(415, { message = "Non-gRPC request matched gRPC route" })
      end

      -- mismatch: grpc request matched grpcs route
      if (protocols and protocols.grpcs and not protocols.grpc and
        forwarded_proto ~= "https")
      then
        return kong.response.exit(200, nil, {
          ["grpc-status"] = 1,
          ["grpc-message"] = "gRPC request matched gRPCs route",
        })
      end

      balancer_prepare(ctx, match_t.upstream_scheme,
                       upstream_url_t.type,
                       upstream_url_t.host,
                       upstream_url_t.port,
                       service, route)

      ctx.router_matches = match_t.matches

      -- `uri` is the URI with which to call upstream, as returned by the
      --       router, which might have truncated it (`strip_uri`).
      -- `host` is the original header to be preserved if set.
      var.upstream_scheme = match_t.upstream_scheme -- COMPAT: pdk
      var.upstream_uri    = match_t.upstream_uri
      var.upstream_host   = match_t.upstream_host

      -- Keep-Alive and WebSocket Protocol Upgrade Headers
      if var.http_upgrade and lower(var.http_upgrade) == "websocket" then
        var.upstream_connection = "keep-alive, Upgrade"
        var.upstream_upgrade    = "websocket"

      else
        var.upstream_connection = "keep-alive"
      end

      -- X-Forwarded-* Headers
      local http_x_forwarded_for = var.http_x_forwarded_for
      if http_x_forwarded_for then
        var.upstream_x_forwarded_for = http_x_forwarded_for .. ", " ..
                                       realip_remote_addr

      else
        var.upstream_x_forwarded_for = var.remote_addr
      end

      var.upstream_x_forwarded_proto  = forwarded_proto
      var.upstream_x_forwarded_host   = forwarded_host
      var.upstream_x_forwarded_port   = forwarded_port
      var.upstream_x_forwarded_prefix = forwarded_prefix

      -- At this point, the router and `balancer_setup_stage1` have been
      -- executed; detect requests that need to be redirected from `proxy_pass`
      -- to `grpc_pass`. After redirection, this function will return early
      if service and var.kong_proxy_mode == "http" then
        if service.protocol == "grpc" then
          return ngx.exec("@grpc")
        end

        if service.protocol == "grpcs" then
          return ngx.exec("@grpcs")
        end
      end
    end,
    -- Only executed if the `router` module found a route and allows nginx to proxy it.
    after = function(ctx)
      do
        -- Nginx's behavior when proxying a request with an empty querystring
        -- `/foo?` is to keep `$is_args` an empty string, hence effectively
        -- stripping the empty querystring.
        -- We overcome this behavior with our own logic, to preserve user
        -- desired semantics.
        local upstream_uri = var.upstream_uri

        if var.is_args == "?" or sub(var.request_uri, -1) == "?" then
          var.upstream_uri = upstream_uri .. "?" .. (var.args or "")
        end
      end

      local balancer_data = ctx.balancer_data
      balancer_data.scheme = var.upstream_scheme -- COMPAT: pdk

      local ok, err, errcode = balancer_execute(ctx)
      if not ok then
        local body = utils.get_default_exit_body(errcode, err)
        return kong.response.exit(errcode, body)
      end

      var.upstream_scheme = balancer_data.scheme

      local ok, err = balancer.set_host_header(balancer_data)
      if not ok then
        ngx.log(ngx.ERR, "failed to set balancer Host header: ", err)

        return ngx.exit(500)
      end

      -- clear hop-by-hop request headers:
      for _, header_name in csv(var.http_connection) do
        -- some of these are already handled by the proxy module,
        -- proxy-authorization and upgrade being an exception that
        -- is handled below with special semantics.
        if header_name == "upgrade" then
          if var.upstream_connection == "keep-alive" then
            clear_header(header_name)
          end

        elseif header_name ~= "proxy-authorization" then
          clear_header(header_name)
        end
      end

      -- add te header only when client requests trailers (proxy removes it)
      for _, header_name in csv(var.http_te) do
        if header_name == "trailers" then
          var.upstream_te = "trailers"
          break
        end
      end

      if var.http_proxy then
        clear_header("Proxy")
      end

      if var.http_proxy_connection then
        clear_header("Proxy-Connection")
      end

      -- clear the proxy-authorization header only in case the plugin didn't
      -- specify it, assuming that the plugin didn't specify the same value.
      local proxy_authorization = var.http_proxy_authorization
      if proxy_authorization and
         proxy_authorization == var.http_proxy_authorization then
        clear_header("Proxy-Authorization")
      end
    end
  },
  header_filter = {
    before = function(ctx)
      if not ctx.KONG_PROXIED then
        return
      end

      -- clear hop-by-hop response headers:
      for _, header_name in csv(var.upstream_http_connection) do
        header[header_name] = nil
      end

      if var.upstream_http_upgrade and
         lower(var.upstream_http_upgrade) ~= lower(var.upstream_upgrade) then
        header["Upgrade"] = nil
      end

      if var.upstream_http_proxy_authenticate then
        header["Proxy-Authenticate"] = nil
      end

      -- remove trailer response header when client didn't ask for them
      if var.upstream_te == "" and var.upstream_http_trailer then
        header["Trailer"] = nil
      end

      local upstream_status_header = constants.HEADERS.UPSTREAM_STATUS
      if singletons.configuration.enabled_headers[upstream_status_header] then
        header[upstream_status_header] = tonumber(sub(var.upstream_status or "", -3))
        if not header[upstream_status_header] then
          log(ERR, "failed to set ", upstream_status_header, " header")
        end
      end

      local hash_cookie = ctx.balancer_data.hash_cookie
      if not hash_cookie then
        return
      end

      local cookie = ck:new()
      local ok, err = cookie:set(hash_cookie)

      if not ok then
        log(WARN, "failed to set the cookie for hash-based load balancing: ", err,
                  " (key=", hash_cookie.key,
                  ", path=", hash_cookie.path, ")")
      end
    end,
    after = function(ctx)
      local enabled_headers = kong.configuration.enabled_headers
      if ctx.KONG_PROXIED then
        if enabled_headers[constants.HEADERS.UPSTREAM_LATENCY] then
          header[constants.HEADERS.UPSTREAM_LATENCY] = ctx.KONG_WAITING_TIME
        end

        if enabled_headers[constants.HEADERS.PROXY_LATENCY] then
          header[constants.HEADERS.PROXY_LATENCY] = ctx.KONG_PROXY_LATENCY
        end

        if enabled_headers[constants.HEADERS.VIA] then
          header[constants.HEADERS.VIA] = server_header
        end

      else
        if enabled_headers[constants.HEADERS.RESPONSE_LATENCY] then
          header[constants.HEADERS.RESPONSE_LATENCY] = ctx.KONG_RESPONSE_LATENCY
        end

        if enabled_headers[constants.HEADERS.SERVER] then
          header[constants.HEADERS.SERVER] = server_header

        else
          header[constants.HEADERS.SERVER] = nil
        end
      end
    end
  },
  log = {
    after = function(ctx)
      update_lua_mem()

      if kong.configuration.anonymous_reports then
        reports.log(ctx)
      end

      if not ctx.KONG_PROXIED then
        return
      end

      -- If response was produced by an upstream (ie, not by a Kong plugin)
      -- Report HTTP status for health checks
      local balancer_data = ctx.balancer_data
      if balancer_data and balancer_data.balancer_handle then
        local status = ngx.status
        if status == 504 then
          balancer_data.balancer.report_timeout(balancer_data.balancer_handle)
        else
          balancer_data.balancer.report_http_status(
            balancer_data.balancer_handle, status)
        end
        -- release the handle, so the balancer can update its statistics
        balancer_data.balancer_handle:release()
      end
    end
  }
}<|MERGE_RESOLUTION|>--- conflicted
+++ resolved
@@ -518,37 +518,22 @@
                    plugins_iterator_version, timeout)
   end
 
-<<<<<<< HEAD
-  local build_initial_plugins_iterator = function()
-     local ok, err = rebuild_plugins_iterator(PLUGINS_ITERATOR_SYNC_OPTS)
-=======
 
   get_updated_plugins_iterator = function()
     if kong.db.strategy ~= "off" and kong.configuration.worker_consistency == "strict" then
       local ok, err = rebuild_plugins_iterator(PLUGINS_ITERATOR_SYNC_OPTS)
->>>>>>> 84c071bf
       if not ok then
         -- If an error happens while updating, log it and return non-updated
         -- version
         log(ERR, "could not rebuild plugins iterator: ", err,
-                 " (stale plugins iterator will be used if available)")
-      end
-  end
-
-  get_updated_plugins_iterator = function()
-    if kong.configuration.router_consistency == "strict"
-    or not plugins_iterator
-    then
-      build_initial_plugins_iterator()
+                 " (stale plugins iterator will be used)")
+      end
     end
     return plugins_iterator
   end
 
 
   get_plugins_iterator = function()
-    if not plugins_iterator then
-      build_initial_plugins_iterator()
-    end
     return plugins_iterator
   end
 
@@ -929,17 +914,11 @@
   return true
 end
 
-local function build_plugins_iterator_for_init_worker_phase()
-  return PluginsIterator.new_for_init_worker_phase()
-end
-
 
 -- in the table below the `before` and `after` is to indicate when they run:
 -- before or after the plugins
 return {
   build_router = build_router,
-
-  build_plugins_iterator_for_init_worker_phase = build_plugins_iterator_for_init_worker_phase,
 
   build_plugins_iterator = build_plugins_iterator,
   update_plugins_iterator = update_plugins_iterator,
