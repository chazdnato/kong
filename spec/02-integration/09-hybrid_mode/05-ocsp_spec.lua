local helpers = require "spec.helpers"
local cjson = require "cjson.safe"
local pl_file = require "pl.file"


local TEST_CONF = helpers.test_conf


local function set_ocsp_status(status)
  local upstream_client = helpers.http_client(helpers.mock_upstream_host, helpers.mock_upstream_port, 5000)
  local res = assert(upstream_client:get("/set_ocsp?status=" .. status))
  assert.res_status(200, res)
  upstream_client:close()
end


<<<<<<< HEAD
for _, strategy in helpers.each_strategy() do
  describe("cluster_ocsp = on works with #" .. strategy .. " backend", function()
    describe("DP certificate good", function()
      lazy_setup(function()
        helpers.get_db_utils(strategy, {
          "routes",
          "services",
          "clustering_data_planes",
          "upstreams",
          "targets",
          "certificates",
        }) -- runs migrations

        assert(helpers.start_kong({
          role = "control_plane",
          cluster_cert = "spec/fixtures/ocsp_certs/kong_clustering.crt",
          cluster_cert_key = "spec/fixtures/ocsp_certs/kong_clustering.key",
          cluster_ocsp = "on",
          db_update_frequency = 0.1,
          database = strategy,
          cluster_listen = "127.0.0.1:9005",
          nginx_conf = "spec/fixtures/custom_nginx.template",
          -- additional attributes for PKI:
          cluster_mtls = "pki",
          cluster_ca_cert = "spec/fixtures/ocsp_certs/ca.crt",
        }))

        set_ocsp_status("good")

        assert(helpers.start_kong({
          role = "data_plane",
          database = "off",
          prefix = "servroot2",
          cluster_cert = "spec/fixtures/ocsp_certs/kong_data_plane.crt",
          cluster_cert_key = "spec/fixtures/ocsp_certs/kong_data_plane.key",
          cluster_control_plane = "127.0.0.1:9005",
          proxy_listen = "0.0.0.0:9002",
          -- additional attributes for PKI:
          cluster_mtls = "pki",
          cluster_server_name = "kong_clustering",
          cluster_ca_cert = "spec/fixtures/ocsp_certs/ca.crt",
        }))
      end)
=======
for _, cluster_protocol in ipairs{"json", "wrpc"} do
  for _, strategy in helpers.each_strategy() do
    describe("cluster_ocsp = on works with #" .. strategy .. " backend, protocol " .. cluster_protocol, function()
      describe("DP certificate good", function()
        lazy_setup(function()
          helpers.get_db_utils(strategy, {
            "routes",
            "services",
            "clustering_data_planes",
            "upstreams",
            "targets",
            "certificates",
          }) -- runs migrations

          assert(helpers.start_kong({
            role = "control_plane",
            cluster_protocol = cluster_protocol,
            cluster_cert = "spec/fixtures/ocsp_certs/kong_clustering.crt",
            cluster_cert_key = "spec/fixtures/ocsp_certs/kong_clustering.key",
            cluster_ocsp = "on",
            db_update_frequency = 0.1,
            database = strategy,
            cluster_listen = "127.0.0.1:9005",
            nginx_conf = "spec/fixtures/custom_nginx.template",
            -- additional attributes for PKI:
            cluster_mtls = "pki",
            cluster_ca_cert = "spec/fixtures/ocsp_certs/ca.crt",
          }))

          assert(helpers.start_kong({
            role = "data_plane",
            cluster_protocol = cluster_protocol,
            database = "off",
            prefix = "servroot2",
            cluster_cert = "spec/fixtures/ocsp_certs/kong_data_plane.crt",
            cluster_cert_key = "spec/fixtures/ocsp_certs/kong_data_plane.key",
            cluster_control_plane = "127.0.0.1:9005",
            proxy_listen = "0.0.0.0:9002",
            -- additional attributes for PKI:
            cluster_mtls = "pki",
            cluster_server_name = "kong_clustering",
            cluster_ca_cert = "spec/fixtures/ocsp_certs/ca.crt",
          }))

          set_ocsp_status("good")
        end)
>>>>>>> b99d45ce

        lazy_teardown(function()
          helpers.stop_kong("servroot2")
          helpers.stop_kong()
        end)

        describe("status API", function()
          it("shows DP status", function()
            helpers.wait_until(function()
              local admin_client = helpers.admin_client()
              finally(function()
                admin_client:close()
              end)

              local res = assert(admin_client:get("/clustering/data-planes"))
              local body = assert.res_status(200, res)
              local json = cjson.decode(body)

              for _, v in pairs(json.data) do
                if v.ip == "127.0.0.1" then
                  return true
                end
              end
            end, 5)
          end)
        end)
      end)

<<<<<<< HEAD
    describe("DP certificate revoked", function()
      lazy_setup(function()
        helpers.get_db_utils(strategy, {
          "routes",
          "services",
          "clustering_data_planes",
          "upstreams",
          "targets",
          "certificates",
        }) -- runs migrations

        assert(helpers.start_kong({
          role = "control_plane",
          cluster_cert = "spec/fixtures/ocsp_certs/kong_clustering.crt",
          cluster_cert_key = "spec/fixtures/ocsp_certs/kong_clustering.key",
          cluster_ocsp = "on",
          db_update_frequency = 0.1,
          database = strategy,
          cluster_listen = "127.0.0.1:9005",
          nginx_conf = "spec/fixtures/custom_nginx.template",
          -- additional attributes for PKI:
          cluster_mtls = "pki",
          cluster_ca_cert = "spec/fixtures/ocsp_certs/ca.crt",
        }))

        set_ocsp_status("revoked")

        assert(helpers.start_kong({
          role = "data_plane",
          database = "off",
          prefix = "servroot2",
          cluster_cert = "spec/fixtures/ocsp_certs/kong_data_plane.crt",
          cluster_cert_key = "spec/fixtures/ocsp_certs/kong_data_plane.key",
          cluster_control_plane = "127.0.0.1:9005",
          proxy_listen = "0.0.0.0:9002",
          -- additional attributes for PKI:
          cluster_mtls = "pki",
          cluster_server_name = "kong_clustering",
          cluster_ca_cert = "spec/fixtures/ocsp_certs/ca.crt",
        }))
      end)

      lazy_teardown(function()
        helpers.stop_kong("servroot2")
        helpers.stop_kong()
      end)

      it("revoked DP certificate can not connect to CP", function()
        helpers.wait_until(function()
          local logs = pl_file.read(TEST_CONF.prefix .. "/" .. TEST_CONF.proxy_error_log)
          if logs:find([[client certificate was revoked: failed to validate OCSP response: certificate status "revoked" in the OCSP response]], 1, true) then
            local admin_client = helpers.admin_client()
            finally(function()
              admin_client:close()
            end)

            local res = assert(admin_client:get("/clustering/data-planes"))
            local body = assert.res_status(200, res)
            local json = cjson.decode(body)

            assert.equal(0, #json.data)
            return true
          end
        end, 10)
      end)
    end)

    describe("OCSP responder errors, DP are not allowed", function()
      lazy_setup(function()
        helpers.get_db_utils(strategy, {
          "routes",
          "services",
          "clustering_data_planes",
          "upstreams",
          "targets",
          "certificates",
        }) -- runs migrations

        assert(helpers.start_kong({
          role = "control_plane",
          cluster_cert = "spec/fixtures/ocsp_certs/kong_clustering.crt",
          cluster_cert_key = "spec/fixtures/ocsp_certs/kong_clustering.key",
          cluster_ocsp = "on",
          db_update_frequency = 0.1,
          database = strategy,
          cluster_listen = "127.0.0.1:9005",
          nginx_conf = "spec/fixtures/custom_nginx.template",
          -- additional attributes for PKI:
          cluster_mtls = "pki",
          cluster_ca_cert = "spec/fixtures/ocsp_certs/ca.crt",
        }))

        set_ocsp_status("error")

        assert(helpers.start_kong({
          role = "data_plane",
          database = "off",
          prefix = "servroot2",
          cluster_cert = "spec/fixtures/ocsp_certs/kong_data_plane.crt",
          cluster_cert_key = "spec/fixtures/ocsp_certs/kong_data_plane.key",
          cluster_control_plane = "127.0.0.1:9005",
          proxy_listen = "0.0.0.0:9002",
          -- additional attributes for PKI:
          cluster_mtls = "pki",
          cluster_server_name = "kong_clustering",
          cluster_ca_cert = "spec/fixtures/ocsp_certs/ca.crt",
        }))
      end)
=======
      describe("DP certificate revoked", function()
        lazy_setup(function()
          helpers.get_db_utils(strategy, {
            "routes",
            "services",
            "clustering_data_planes",
            "upstreams",
            "targets",
            "certificates",
          }) -- runs migrations

          assert(helpers.start_kong({
            role = "control_plane",
            cluster_protocol = cluster_protocol,
            cluster_cert = "spec/fixtures/ocsp_certs/kong_clustering.crt",
            cluster_cert_key = "spec/fixtures/ocsp_certs/kong_clustering.key",
            cluster_ocsp = "on",
            db_update_frequency = 0.1,
            database = strategy,
            cluster_listen = "127.0.0.1:9005",
            nginx_conf = "spec/fixtures/custom_nginx.template",
            -- additional attributes for PKI:
            cluster_mtls = "pki",
            cluster_ca_cert = "spec/fixtures/ocsp_certs/ca.crt",
          }))

          assert(helpers.start_kong({
            role = "data_plane",
            cluster_protocol = cluster_protocol,
            database = "off",
            prefix = "servroot2",
            cluster_cert = "spec/fixtures/ocsp_certs/kong_data_plane.crt",
            cluster_cert_key = "spec/fixtures/ocsp_certs/kong_data_plane.key",
            cluster_control_plane = "127.0.0.1:9005",
            proxy_listen = "0.0.0.0:9002",
            -- additional attributes for PKI:
            cluster_mtls = "pki",
            cluster_server_name = "kong_clustering",
            cluster_ca_cert = "spec/fixtures/ocsp_certs/ca.crt",
          }))

          set_ocsp_status("revoked")
        end)

        lazy_teardown(function()
          helpers.stop_kong("servroot2")
          helpers.stop_kong()
        end)
>>>>>>> b99d45ce

        it("revoked DP certificate can not connect to CP", function()
          helpers.wait_until(function()
            local logs = pl_file.read(TEST_CONF.prefix .. "/" .. TEST_CONF.proxy_error_log)
            if logs:find([[client certificate was revoked: failed to validate OCSP response: certificate status "revoked" in the OCSP response]], 1, true) then
              local admin_client = helpers.admin_client()
              finally(function()
                admin_client:close()
              end)

              local res = assert(admin_client:get("/clustering/data-planes"))
              local body = assert.res_status(200, res)
              local json = cjson.decode(body)

              assert.equal(0, #json.data)
              return true
            end
          end, 10)
        end)
      end)
<<<<<<< HEAD
    end)
  end)

  describe("cluster_ocsp = off works with #" .. strategy .. " backend", function()
    describe("DP certificate revoked, not checking for OCSP", function()
      lazy_setup(function()
        helpers.get_db_utils(strategy, {
          "routes",
          "services",
          "clustering_data_planes",
          "upstreams",
          "targets",
          "certificates",
        }) -- runs migrations

        assert(helpers.start_kong({
          role = "control_plane",
          cluster_cert = "spec/fixtures/ocsp_certs/kong_clustering.crt",
          cluster_cert_key = "spec/fixtures/ocsp_certs/kong_clustering.key",
          cluster_ocsp = "off",
          db_update_frequency = 0.1,
          database = strategy,
          cluster_listen = "127.0.0.1:9005",
          nginx_conf = "spec/fixtures/custom_nginx.template",
          -- additional attributes for PKI:
          cluster_mtls = "pki",
          cluster_ca_cert = "spec/fixtures/ocsp_certs/ca.crt",
        }))

        set_ocsp_status("revoked")

        assert(helpers.start_kong({
          role = "data_plane",
          database = "off",
          prefix = "servroot2",
          cluster_cert = "spec/fixtures/ocsp_certs/kong_data_plane.crt",
          cluster_cert_key = "spec/fixtures/ocsp_certs/kong_data_plane.key",
          cluster_control_plane = "127.0.0.1:9005",
          proxy_listen = "0.0.0.0:9002",
          -- additional attributes for PKI:
          cluster_mtls = "pki",
          cluster_server_name = "kong_clustering",
          cluster_ca_cert = "spec/fixtures/ocsp_certs/ca.crt",
        }))
=======

      describe("OCSP responder errors, DP are not allowed", function()
        lazy_setup(function()
          helpers.get_db_utils(strategy, {
            "routes",
            "services",
            "clustering_data_planes",
            "upstreams",
            "targets",
            "certificates",
          }) -- runs migrations

          assert(helpers.start_kong({
            role = "control_plane",
            cluster_protocol = cluster_protocol,
            cluster_cert = "spec/fixtures/ocsp_certs/kong_clustering.crt",
            cluster_cert_key = "spec/fixtures/ocsp_certs/kong_clustering.key",
            cluster_ocsp = "on",
            db_update_frequency = 0.1,
            database = strategy,
            cluster_listen = "127.0.0.1:9005",
            nginx_conf = "spec/fixtures/custom_nginx.template",
            -- additional attributes for PKI:
            cluster_mtls = "pki",
            cluster_ca_cert = "spec/fixtures/ocsp_certs/ca.crt",
          }))

          assert(helpers.start_kong({
            role = "data_plane",
            cluster_protocol = cluster_protocol,
            database = "off",
            prefix = "servroot2",
            cluster_cert = "spec/fixtures/ocsp_certs/kong_data_plane.crt",
            cluster_cert_key = "spec/fixtures/ocsp_certs/kong_data_plane.key",
            cluster_control_plane = "127.0.0.1:9005",
            proxy_listen = "0.0.0.0:9002",
            -- additional attributes for PKI:
            cluster_mtls = "pki",
            cluster_server_name = "kong_clustering",
            cluster_ca_cert = "spec/fixtures/ocsp_certs/ca.crt",
          }))

          set_ocsp_status("error")
        end)

        lazy_teardown(function()
          helpers.stop_kong("servroot2")
          helpers.stop_kong()
        end)
        describe("status API", function()
          it("does not show DP status", function()
            helpers.wait_until(function()
              local logs = pl_file.read(TEST_CONF.prefix .. "/" .. TEST_CONF.proxy_error_log)
              if logs:find('data plane client certificate revocation check failed: OCSP responder returns bad HTTP status code: 500', nil, true) then
                local admin_client = helpers.admin_client()
                finally(function()
                  admin_client:close()
                end)

                local res = assert(admin_client:get("/clustering/data-planes"))
                local body = assert.res_status(200, res)
                local json = cjson.decode(body)

                assert.equal(0, #json.data)
                return true
              end
            end, 5)
          end)
        end)
>>>>>>> b99d45ce
      end)
    end)

    describe("cluster_ocsp = off works with #" .. strategy .. " backend", function()
      describe("DP certificate revoked, not checking for OCSP", function()
        lazy_setup(function()
          helpers.get_db_utils(strategy, {
            "routes",
            "services",
            "clustering_data_planes",
            "upstreams",
            "targets",
            "certificates",
          }) -- runs migrations

          assert(helpers.start_kong({
            role = "control_plane",
            cluster_protocol = cluster_protocol,
            cluster_cert = "spec/fixtures/ocsp_certs/kong_clustering.crt",
            cluster_cert_key = "spec/fixtures/ocsp_certs/kong_clustering.key",
            cluster_ocsp = "off",
            db_update_frequency = 0.1,
            database = strategy,
            cluster_listen = "127.0.0.1:9005",
            nginx_conf = "spec/fixtures/custom_nginx.template",
            -- additional attributes for PKI:
            cluster_mtls = "pki",
            cluster_ca_cert = "spec/fixtures/ocsp_certs/ca.crt",
          }))

          assert(helpers.start_kong({
            role = "data_plane",
            cluster_protocol = cluster_protocol,
            database = "off",
            prefix = "servroot2",
            cluster_cert = "spec/fixtures/ocsp_certs/kong_data_plane.crt",
            cluster_cert_key = "spec/fixtures/ocsp_certs/kong_data_plane.key",
            cluster_control_plane = "127.0.0.1:9005",
            proxy_listen = "0.0.0.0:9002",
            -- additional attributes for PKI:
            cluster_mtls = "pki",
            cluster_server_name = "kong_clustering",
            cluster_ca_cert = "spec/fixtures/ocsp_certs/ca.crt",
          }))

          set_ocsp_status("revoked")
        end)

        lazy_teardown(function()
          helpers.stop_kong("servroot2")
          helpers.stop_kong()
        end)

        describe("status API", function()
          it("shows DP status", function()
            helpers.wait_until(function()
              local admin_client = helpers.admin_client()
              finally(function()
                admin_client:close()
              end)

              local res = assert(admin_client:get("/clustering/data-planes"))
              local body = assert.res_status(200, res)
              local json = cjson.decode(body)

              for _, v in pairs(json.data) do
                if v.ip == "127.0.0.1" then
                  return true
                end
              end
            end, 5)
          end)
        end)
      end)
    end)

    describe("cluster_ocsp = optional works with #" .. strategy .. " backend", function()
      describe("DP certificate revoked", function()
        lazy_setup(function()
          helpers.get_db_utils(strategy, {
            "routes",
            "services",
            "clustering_data_planes",
            "upstreams",
            "targets",
            "certificates",
          }) -- runs migrations

          assert(helpers.start_kong({
            role = "control_plane",
            cluster_protocol = cluster_protocol,
            cluster_cert = "spec/fixtures/ocsp_certs/kong_clustering.crt",
            cluster_cert_key = "spec/fixtures/ocsp_certs/kong_clustering.key",
            cluster_ocsp = "optional",
            db_update_frequency = 0.1,
            database = strategy,
            cluster_listen = "127.0.0.1:9005",
            nginx_conf = "spec/fixtures/custom_nginx.template",
            -- additional attributes for PKI:
            cluster_mtls = "pki",
            cluster_ca_cert = "spec/fixtures/ocsp_certs/ca.crt",
          }))

          assert(helpers.start_kong({
            role = "data_plane",
            cluster_protocol = cluster_protocol,
            database = "off",
            prefix = "servroot2",
            cluster_cert = "spec/fixtures/ocsp_certs/kong_data_plane.crt",
            cluster_cert_key = "spec/fixtures/ocsp_certs/kong_data_plane.key",
            cluster_control_plane = "127.0.0.1:9005",
            proxy_listen = "0.0.0.0:9002",
            -- additional attributes for PKI:
            cluster_mtls = "pki",
            cluster_server_name = "kong_clustering",
            cluster_ca_cert = "spec/fixtures/ocsp_certs/ca.crt",
          }))

          set_ocsp_status("revoked")
        end)

        lazy_teardown(function()
          helpers.stop_kong("servroot2")
          helpers.stop_kong()
        end)

        it("revoked DP certificate can not connect to CP", function()
          helpers.wait_until(function()
            local logs = pl_file.read(TEST_CONF.prefix .. "/" .. TEST_CONF.proxy_error_log)
            if logs:find('client certificate was revoked: failed to validate OCSP response: certificate status "revoked" in the OCSP response', nil, true) then
              local admin_client = helpers.admin_client()
              finally(function()
                admin_client:close()
              end)

              local res = assert(admin_client:get("/clustering/data-planes"))
              local body = assert.res_status(200, res)
              local json = cjson.decode(body)

              assert.equal(0, #json.data)
              return true
            end
          end, 5)
        end)
      end)
<<<<<<< HEAD
    end)
  end)

  describe("cluster_ocsp = optional works with #" .. strategy .. " backend", function()
    describe("DP certificate revoked", function()
      lazy_setup(function()
        helpers.get_db_utils(strategy, {
          "routes",
          "services",
          "clustering_data_planes",
          "upstreams",
          "targets",
          "certificates",
        }) -- runs migrations

        assert(helpers.start_kong({
          role = "control_plane",
          cluster_cert = "spec/fixtures/ocsp_certs/kong_clustering.crt",
          cluster_cert_key = "spec/fixtures/ocsp_certs/kong_clustering.key",
          cluster_ocsp = "optional",
          db_update_frequency = 0.1,
          database = strategy,
          cluster_listen = "127.0.0.1:9005",
          nginx_conf = "spec/fixtures/custom_nginx.template",
          -- additional attributes for PKI:
          cluster_mtls = "pki",
          cluster_ca_cert = "spec/fixtures/ocsp_certs/ca.crt",
        }))

        set_ocsp_status("revoked")

        assert(helpers.start_kong({
          role = "data_plane",
          database = "off",
          prefix = "servroot2",
          cluster_cert = "spec/fixtures/ocsp_certs/kong_data_plane.crt",
          cluster_cert_key = "spec/fixtures/ocsp_certs/kong_data_plane.key",
          cluster_control_plane = "127.0.0.1:9005",
          proxy_listen = "0.0.0.0:9002",
          -- additional attributes for PKI:
          cluster_mtls = "pki",
          cluster_server_name = "kong_clustering",
          cluster_ca_cert = "spec/fixtures/ocsp_certs/ca.crt",
        }))

      end)
=======
>>>>>>> b99d45ce

      describe("OCSP responder errors, DP are allowed through", function()
        lazy_setup(function()
          helpers.get_db_utils(strategy, {
            "routes",
            "services",
            "clustering_data_planes",
            "upstreams",
            "targets",
            "certificates",
          }) -- runs migrations

          assert(helpers.start_kong({
            role = "control_plane",
            cluster_protocol = cluster_protocol,
            cluster_cert = "spec/fixtures/ocsp_certs/kong_clustering.crt",
            cluster_cert_key = "spec/fixtures/ocsp_certs/kong_clustering.key",
            cluster_ocsp = "optional",
            db_update_frequency = 0.1,
            database = strategy,
            cluster_listen = "127.0.0.1:9005",
            nginx_conf = "spec/fixtures/custom_nginx.template",
            -- additional attributes for PKI:
            cluster_mtls = "pki",
            cluster_ca_cert = "spec/fixtures/ocsp_certs/ca.crt",
          }))

          assert(helpers.start_kong({
            role = "data_plane",
            cluster_protocol = cluster_protocol,
            database = "off",
            prefix = "servroot2",
            cluster_cert = "spec/fixtures/ocsp_certs/kong_data_plane.crt",
            cluster_cert_key = "spec/fixtures/ocsp_certs/kong_data_plane.key",
            cluster_control_plane = "127.0.0.1:9005",
            proxy_listen = "0.0.0.0:9002",
            -- additional attributes for PKI:
            cluster_mtls = "pki",
            cluster_server_name = "kong_clustering",
            cluster_ca_cert = "spec/fixtures/ocsp_certs/ca.crt",
          }))

          set_ocsp_status("error")
        end)

        lazy_teardown(function()
          helpers.stop_kong("servroot2")
          helpers.stop_kong()
        end)
        describe("status API", function()
          it("shows DP status", function()
            helpers.wait_until(function()
              local admin_client = helpers.admin_client()
              finally(function()
                admin_client:close()
              end)

<<<<<<< HEAD
    describe("OCSP responder errors, DP are allowed through", function()
      lazy_setup(function()
        helpers.get_db_utils(strategy, {
          "routes",
          "services",
          "clustering_data_planes",
          "upstreams",
          "targets",
          "certificates",
        }) -- runs migrations

        assert(helpers.start_kong({
          role = "control_plane",
          cluster_cert = "spec/fixtures/ocsp_certs/kong_clustering.crt",
          cluster_cert_key = "spec/fixtures/ocsp_certs/kong_clustering.key",
          cluster_ocsp = "optional",
          db_update_frequency = 0.1,
          database = strategy,
          cluster_listen = "127.0.0.1:9005",
          nginx_conf = "spec/fixtures/custom_nginx.template",
          -- additional attributes for PKI:
          cluster_mtls = "pki",
          cluster_ca_cert = "spec/fixtures/ocsp_certs/ca.crt",
        }))

        set_ocsp_status("error")

        assert(helpers.start_kong({
          role = "data_plane",
          database = "off",
          prefix = "servroot2",
          cluster_cert = "spec/fixtures/ocsp_certs/kong_data_plane.crt",
          cluster_cert_key = "spec/fixtures/ocsp_certs/kong_data_plane.key",
          cluster_control_plane = "127.0.0.1:9005",
          proxy_listen = "0.0.0.0:9002",
          -- additional attributes for PKI:
          cluster_mtls = "pki",
          cluster_server_name = "kong_clustering",
          cluster_ca_cert = "spec/fixtures/ocsp_certs/ca.crt",
        }))
      end)
=======
              local res = assert(admin_client:get("/clustering/data-planes"))
              local body = assert.res_status(200, res)
              local json = cjson.decode(body)
>>>>>>> b99d45ce

              for _, v in pairs(json.data) do
                if v.ip == "127.0.0.1" then
                  local logs = pl_file.read(TEST_CONF.prefix .. "/" .. TEST_CONF.proxy_error_log)
                  if logs:find('data plane client certificate revocation check failed: OCSP responder returns bad HTTP status code: 500', nil, true) then
                    return true
                  end
                end
              end

            end, 5)
          end)
        end)
      end)
    end)
  end
end<|MERGE_RESOLUTION|>--- conflicted
+++ resolved
@@ -14,51 +14,6 @@
 end
 
 
-<<<<<<< HEAD
-for _, strategy in helpers.each_strategy() do
-  describe("cluster_ocsp = on works with #" .. strategy .. " backend", function()
-    describe("DP certificate good", function()
-      lazy_setup(function()
-        helpers.get_db_utils(strategy, {
-          "routes",
-          "services",
-          "clustering_data_planes",
-          "upstreams",
-          "targets",
-          "certificates",
-        }) -- runs migrations
-
-        assert(helpers.start_kong({
-          role = "control_plane",
-          cluster_cert = "spec/fixtures/ocsp_certs/kong_clustering.crt",
-          cluster_cert_key = "spec/fixtures/ocsp_certs/kong_clustering.key",
-          cluster_ocsp = "on",
-          db_update_frequency = 0.1,
-          database = strategy,
-          cluster_listen = "127.0.0.1:9005",
-          nginx_conf = "spec/fixtures/custom_nginx.template",
-          -- additional attributes for PKI:
-          cluster_mtls = "pki",
-          cluster_ca_cert = "spec/fixtures/ocsp_certs/ca.crt",
-        }))
-
-        set_ocsp_status("good")
-
-        assert(helpers.start_kong({
-          role = "data_plane",
-          database = "off",
-          prefix = "servroot2",
-          cluster_cert = "spec/fixtures/ocsp_certs/kong_data_plane.crt",
-          cluster_cert_key = "spec/fixtures/ocsp_certs/kong_data_plane.key",
-          cluster_control_plane = "127.0.0.1:9005",
-          proxy_listen = "0.0.0.0:9002",
-          -- additional attributes for PKI:
-          cluster_mtls = "pki",
-          cluster_server_name = "kong_clustering",
-          cluster_ca_cert = "spec/fixtures/ocsp_certs/ca.crt",
-        }))
-      end)
-=======
 for _, cluster_protocol in ipairs{"json", "wrpc"} do
   for _, strategy in helpers.each_strategy() do
     describe("cluster_ocsp = on works with #" .. strategy .. " backend, protocol " .. cluster_protocol, function()
@@ -88,24 +43,23 @@
             cluster_ca_cert = "spec/fixtures/ocsp_certs/ca.crt",
           }))
 
-          assert(helpers.start_kong({
-            role = "data_plane",
-            cluster_protocol = cluster_protocol,
-            database = "off",
-            prefix = "servroot2",
-            cluster_cert = "spec/fixtures/ocsp_certs/kong_data_plane.crt",
-            cluster_cert_key = "spec/fixtures/ocsp_certs/kong_data_plane.key",
-            cluster_control_plane = "127.0.0.1:9005",
-            proxy_listen = "0.0.0.0:9002",
-            -- additional attributes for PKI:
-            cluster_mtls = "pki",
-            cluster_server_name = "kong_clustering",
-            cluster_ca_cert = "spec/fixtures/ocsp_certs/ca.crt",
-          }))
-
           set_ocsp_status("good")
-        end)
->>>>>>> b99d45ce
+
+          assert(helpers.start_kong({
+            role = "data_plane",
+            cluster_protocol = cluster_protocol,
+            database = "off",
+            prefix = "servroot2",
+            cluster_cert = "spec/fixtures/ocsp_certs/kong_data_plane.crt",
+            cluster_cert_key = "spec/fixtures/ocsp_certs/kong_data_plane.key",
+            cluster_control_plane = "127.0.0.1:9005",
+            proxy_listen = "0.0.0.0:9002",
+            -- additional attributes for PKI:
+            cluster_mtls = "pki",
+            cluster_server_name = "kong_clustering",
+            cluster_ca_cert = "spec/fixtures/ocsp_certs/ca.crt",
+          }))
+        end)
 
         lazy_teardown(function()
           helpers.stop_kong("servroot2")
@@ -134,116 +88,6 @@
         end)
       end)
 
-<<<<<<< HEAD
-    describe("DP certificate revoked", function()
-      lazy_setup(function()
-        helpers.get_db_utils(strategy, {
-          "routes",
-          "services",
-          "clustering_data_planes",
-          "upstreams",
-          "targets",
-          "certificates",
-        }) -- runs migrations
-
-        assert(helpers.start_kong({
-          role = "control_plane",
-          cluster_cert = "spec/fixtures/ocsp_certs/kong_clustering.crt",
-          cluster_cert_key = "spec/fixtures/ocsp_certs/kong_clustering.key",
-          cluster_ocsp = "on",
-          db_update_frequency = 0.1,
-          database = strategy,
-          cluster_listen = "127.0.0.1:9005",
-          nginx_conf = "spec/fixtures/custom_nginx.template",
-          -- additional attributes for PKI:
-          cluster_mtls = "pki",
-          cluster_ca_cert = "spec/fixtures/ocsp_certs/ca.crt",
-        }))
-
-        set_ocsp_status("revoked")
-
-        assert(helpers.start_kong({
-          role = "data_plane",
-          database = "off",
-          prefix = "servroot2",
-          cluster_cert = "spec/fixtures/ocsp_certs/kong_data_plane.crt",
-          cluster_cert_key = "spec/fixtures/ocsp_certs/kong_data_plane.key",
-          cluster_control_plane = "127.0.0.1:9005",
-          proxy_listen = "0.0.0.0:9002",
-          -- additional attributes for PKI:
-          cluster_mtls = "pki",
-          cluster_server_name = "kong_clustering",
-          cluster_ca_cert = "spec/fixtures/ocsp_certs/ca.crt",
-        }))
-      end)
-
-      lazy_teardown(function()
-        helpers.stop_kong("servroot2")
-        helpers.stop_kong()
-      end)
-
-      it("revoked DP certificate can not connect to CP", function()
-        helpers.wait_until(function()
-          local logs = pl_file.read(TEST_CONF.prefix .. "/" .. TEST_CONF.proxy_error_log)
-          if logs:find([[client certificate was revoked: failed to validate OCSP response: certificate status "revoked" in the OCSP response]], 1, true) then
-            local admin_client = helpers.admin_client()
-            finally(function()
-              admin_client:close()
-            end)
-
-            local res = assert(admin_client:get("/clustering/data-planes"))
-            local body = assert.res_status(200, res)
-            local json = cjson.decode(body)
-
-            assert.equal(0, #json.data)
-            return true
-          end
-        end, 10)
-      end)
-    end)
-
-    describe("OCSP responder errors, DP are not allowed", function()
-      lazy_setup(function()
-        helpers.get_db_utils(strategy, {
-          "routes",
-          "services",
-          "clustering_data_planes",
-          "upstreams",
-          "targets",
-          "certificates",
-        }) -- runs migrations
-
-        assert(helpers.start_kong({
-          role = "control_plane",
-          cluster_cert = "spec/fixtures/ocsp_certs/kong_clustering.crt",
-          cluster_cert_key = "spec/fixtures/ocsp_certs/kong_clustering.key",
-          cluster_ocsp = "on",
-          db_update_frequency = 0.1,
-          database = strategy,
-          cluster_listen = "127.0.0.1:9005",
-          nginx_conf = "spec/fixtures/custom_nginx.template",
-          -- additional attributes for PKI:
-          cluster_mtls = "pki",
-          cluster_ca_cert = "spec/fixtures/ocsp_certs/ca.crt",
-        }))
-
-        set_ocsp_status("error")
-
-        assert(helpers.start_kong({
-          role = "data_plane",
-          database = "off",
-          prefix = "servroot2",
-          cluster_cert = "spec/fixtures/ocsp_certs/kong_data_plane.crt",
-          cluster_cert_key = "spec/fixtures/ocsp_certs/kong_data_plane.key",
-          cluster_control_plane = "127.0.0.1:9005",
-          proxy_listen = "0.0.0.0:9002",
-          -- additional attributes for PKI:
-          cluster_mtls = "pki",
-          cluster_server_name = "kong_clustering",
-          cluster_ca_cert = "spec/fixtures/ocsp_certs/ca.crt",
-        }))
-      end)
-=======
       describe("DP certificate revoked", function()
         lazy_setup(function()
           helpers.get_db_utils(strategy, {
@@ -270,29 +114,28 @@
             cluster_ca_cert = "spec/fixtures/ocsp_certs/ca.crt",
           }))
 
-          assert(helpers.start_kong({
-            role = "data_plane",
-            cluster_protocol = cluster_protocol,
-            database = "off",
-            prefix = "servroot2",
-            cluster_cert = "spec/fixtures/ocsp_certs/kong_data_plane.crt",
-            cluster_cert_key = "spec/fixtures/ocsp_certs/kong_data_plane.key",
-            cluster_control_plane = "127.0.0.1:9005",
-            proxy_listen = "0.0.0.0:9002",
-            -- additional attributes for PKI:
-            cluster_mtls = "pki",
-            cluster_server_name = "kong_clustering",
-            cluster_ca_cert = "spec/fixtures/ocsp_certs/ca.crt",
-          }))
-
           set_ocsp_status("revoked")
-        end)
-
-        lazy_teardown(function()
-          helpers.stop_kong("servroot2")
-          helpers.stop_kong()
-        end)
->>>>>>> b99d45ce
+
+          assert(helpers.start_kong({
+            role = "data_plane",
+            cluster_protocol = cluster_protocol,
+            database = "off",
+            prefix = "servroot2",
+            cluster_cert = "spec/fixtures/ocsp_certs/kong_data_plane.crt",
+            cluster_cert_key = "spec/fixtures/ocsp_certs/kong_data_plane.key",
+            cluster_control_plane = "127.0.0.1:9005",
+            proxy_listen = "0.0.0.0:9002",
+            -- additional attributes for PKI:
+            cluster_mtls = "pki",
+            cluster_server_name = "kong_clustering",
+            cluster_ca_cert = "spec/fixtures/ocsp_certs/ca.crt",
+          }))
+        end)
+
+        lazy_teardown(function()
+          helpers.stop_kong("servroot2")
+          helpers.stop_kong()
+        end)
 
         it("revoked DP certificate can not connect to CP", function()
           helpers.wait_until(function()
@@ -313,52 +156,6 @@
           end, 10)
         end)
       end)
-<<<<<<< HEAD
-    end)
-  end)
-
-  describe("cluster_ocsp = off works with #" .. strategy .. " backend", function()
-    describe("DP certificate revoked, not checking for OCSP", function()
-      lazy_setup(function()
-        helpers.get_db_utils(strategy, {
-          "routes",
-          "services",
-          "clustering_data_planes",
-          "upstreams",
-          "targets",
-          "certificates",
-        }) -- runs migrations
-
-        assert(helpers.start_kong({
-          role = "control_plane",
-          cluster_cert = "spec/fixtures/ocsp_certs/kong_clustering.crt",
-          cluster_cert_key = "spec/fixtures/ocsp_certs/kong_clustering.key",
-          cluster_ocsp = "off",
-          db_update_frequency = 0.1,
-          database = strategy,
-          cluster_listen = "127.0.0.1:9005",
-          nginx_conf = "spec/fixtures/custom_nginx.template",
-          -- additional attributes for PKI:
-          cluster_mtls = "pki",
-          cluster_ca_cert = "spec/fixtures/ocsp_certs/ca.crt",
-        }))
-
-        set_ocsp_status("revoked")
-
-        assert(helpers.start_kong({
-          role = "data_plane",
-          database = "off",
-          prefix = "servroot2",
-          cluster_cert = "spec/fixtures/ocsp_certs/kong_data_plane.crt",
-          cluster_cert_key = "spec/fixtures/ocsp_certs/kong_data_plane.key",
-          cluster_control_plane = "127.0.0.1:9005",
-          proxy_listen = "0.0.0.0:9002",
-          -- additional attributes for PKI:
-          cluster_mtls = "pki",
-          cluster_server_name = "kong_clustering",
-          cluster_ca_cert = "spec/fixtures/ocsp_certs/ca.crt",
-        }))
-=======
 
       describe("OCSP responder errors, DP are not allowed", function()
         lazy_setup(function()
@@ -386,22 +183,22 @@
             cluster_ca_cert = "spec/fixtures/ocsp_certs/ca.crt",
           }))
 
-          assert(helpers.start_kong({
-            role = "data_plane",
-            cluster_protocol = cluster_protocol,
-            database = "off",
-            prefix = "servroot2",
-            cluster_cert = "spec/fixtures/ocsp_certs/kong_data_plane.crt",
-            cluster_cert_key = "spec/fixtures/ocsp_certs/kong_data_plane.key",
-            cluster_control_plane = "127.0.0.1:9005",
-            proxy_listen = "0.0.0.0:9002",
-            -- additional attributes for PKI:
-            cluster_mtls = "pki",
-            cluster_server_name = "kong_clustering",
-            cluster_ca_cert = "spec/fixtures/ocsp_certs/ca.crt",
-          }))
-
           set_ocsp_status("error")
+
+          assert(helpers.start_kong({
+            role = "data_plane",
+            cluster_protocol = cluster_protocol,
+            database = "off",
+            prefix = "servroot2",
+            cluster_cert = "spec/fixtures/ocsp_certs/kong_data_plane.crt",
+            cluster_cert_key = "spec/fixtures/ocsp_certs/kong_data_plane.key",
+            cluster_control_plane = "127.0.0.1:9005",
+            proxy_listen = "0.0.0.0:9002",
+            -- additional attributes for PKI:
+            cluster_mtls = "pki",
+            cluster_server_name = "kong_clustering",
+            cluster_ca_cert = "spec/fixtures/ocsp_certs/ca.crt",
+          }))
         end)
 
         lazy_teardown(function()
@@ -428,7 +225,6 @@
             end, 5)
           end)
         end)
->>>>>>> b99d45ce
       end)
     end)
 
@@ -459,22 +255,23 @@
             cluster_ca_cert = "spec/fixtures/ocsp_certs/ca.crt",
           }))
 
-          assert(helpers.start_kong({
-            role = "data_plane",
-            cluster_protocol = cluster_protocol,
-            database = "off",
-            prefix = "servroot2",
-            cluster_cert = "spec/fixtures/ocsp_certs/kong_data_plane.crt",
-            cluster_cert_key = "spec/fixtures/ocsp_certs/kong_data_plane.key",
-            cluster_control_plane = "127.0.0.1:9005",
-            proxy_listen = "0.0.0.0:9002",
-            -- additional attributes for PKI:
-            cluster_mtls = "pki",
-            cluster_server_name = "kong_clustering",
-            cluster_ca_cert = "spec/fixtures/ocsp_certs/ca.crt",
-          }))
-
           set_ocsp_status("revoked")
+
+          assert(helpers.start_kong({
+            role = "data_plane",
+            cluster_protocol = cluster_protocol,
+            database = "off",
+            prefix = "servroot2",
+            cluster_cert = "spec/fixtures/ocsp_certs/kong_data_plane.crt",
+            cluster_cert_key = "spec/fixtures/ocsp_certs/kong_data_plane.key",
+            cluster_control_plane = "127.0.0.1:9005",
+            proxy_listen = "0.0.0.0:9002",
+            -- additional attributes for PKI:
+            cluster_mtls = "pki",
+            cluster_server_name = "kong_clustering",
+            cluster_ca_cert = "spec/fixtures/ocsp_certs/ca.crt",
+          }))
+
         end)
 
         lazy_teardown(function()
@@ -532,22 +329,23 @@
             cluster_ca_cert = "spec/fixtures/ocsp_certs/ca.crt",
           }))
 
-          assert(helpers.start_kong({
-            role = "data_plane",
-            cluster_protocol = cluster_protocol,
-            database = "off",
-            prefix = "servroot2",
-            cluster_cert = "spec/fixtures/ocsp_certs/kong_data_plane.crt",
-            cluster_cert_key = "spec/fixtures/ocsp_certs/kong_data_plane.key",
-            cluster_control_plane = "127.0.0.1:9005",
-            proxy_listen = "0.0.0.0:9002",
-            -- additional attributes for PKI:
-            cluster_mtls = "pki",
-            cluster_server_name = "kong_clustering",
-            cluster_ca_cert = "spec/fixtures/ocsp_certs/ca.crt",
-          }))
-
           set_ocsp_status("revoked")
+
+          assert(helpers.start_kong({
+            role = "data_plane",
+            cluster_protocol = cluster_protocol,
+            database = "off",
+            prefix = "servroot2",
+            cluster_cert = "spec/fixtures/ocsp_certs/kong_data_plane.crt",
+            cluster_cert_key = "spec/fixtures/ocsp_certs/kong_data_plane.key",
+            cluster_control_plane = "127.0.0.1:9005",
+            proxy_listen = "0.0.0.0:9002",
+            -- additional attributes for PKI:
+            cluster_mtls = "pki",
+            cluster_server_name = "kong_clustering",
+            cluster_ca_cert = "spec/fixtures/ocsp_certs/ca.crt",
+          }))
+
         end)
 
         lazy_teardown(function()
@@ -574,55 +372,6 @@
           end, 5)
         end)
       end)
-<<<<<<< HEAD
-    end)
-  end)
-
-  describe("cluster_ocsp = optional works with #" .. strategy .. " backend", function()
-    describe("DP certificate revoked", function()
-      lazy_setup(function()
-        helpers.get_db_utils(strategy, {
-          "routes",
-          "services",
-          "clustering_data_planes",
-          "upstreams",
-          "targets",
-          "certificates",
-        }) -- runs migrations
-
-        assert(helpers.start_kong({
-          role = "control_plane",
-          cluster_cert = "spec/fixtures/ocsp_certs/kong_clustering.crt",
-          cluster_cert_key = "spec/fixtures/ocsp_certs/kong_clustering.key",
-          cluster_ocsp = "optional",
-          db_update_frequency = 0.1,
-          database = strategy,
-          cluster_listen = "127.0.0.1:9005",
-          nginx_conf = "spec/fixtures/custom_nginx.template",
-          -- additional attributes for PKI:
-          cluster_mtls = "pki",
-          cluster_ca_cert = "spec/fixtures/ocsp_certs/ca.crt",
-        }))
-
-        set_ocsp_status("revoked")
-
-        assert(helpers.start_kong({
-          role = "data_plane",
-          database = "off",
-          prefix = "servroot2",
-          cluster_cert = "spec/fixtures/ocsp_certs/kong_data_plane.crt",
-          cluster_cert_key = "spec/fixtures/ocsp_certs/kong_data_plane.key",
-          cluster_control_plane = "127.0.0.1:9005",
-          proxy_listen = "0.0.0.0:9002",
-          -- additional attributes for PKI:
-          cluster_mtls = "pki",
-          cluster_server_name = "kong_clustering",
-          cluster_ca_cert = "spec/fixtures/ocsp_certs/ca.crt",
-        }))
-
-      end)
-=======
->>>>>>> b99d45ce
 
       describe("OCSP responder errors, DP are allowed through", function()
         lazy_setup(function()
@@ -680,53 +429,9 @@
                 admin_client:close()
               end)
 
-<<<<<<< HEAD
-    describe("OCSP responder errors, DP are allowed through", function()
-      lazy_setup(function()
-        helpers.get_db_utils(strategy, {
-          "routes",
-          "services",
-          "clustering_data_planes",
-          "upstreams",
-          "targets",
-          "certificates",
-        }) -- runs migrations
-
-        assert(helpers.start_kong({
-          role = "control_plane",
-          cluster_cert = "spec/fixtures/ocsp_certs/kong_clustering.crt",
-          cluster_cert_key = "spec/fixtures/ocsp_certs/kong_clustering.key",
-          cluster_ocsp = "optional",
-          db_update_frequency = 0.1,
-          database = strategy,
-          cluster_listen = "127.0.0.1:9005",
-          nginx_conf = "spec/fixtures/custom_nginx.template",
-          -- additional attributes for PKI:
-          cluster_mtls = "pki",
-          cluster_ca_cert = "spec/fixtures/ocsp_certs/ca.crt",
-        }))
-
-        set_ocsp_status("error")
-
-        assert(helpers.start_kong({
-          role = "data_plane",
-          database = "off",
-          prefix = "servroot2",
-          cluster_cert = "spec/fixtures/ocsp_certs/kong_data_plane.crt",
-          cluster_cert_key = "spec/fixtures/ocsp_certs/kong_data_plane.key",
-          cluster_control_plane = "127.0.0.1:9005",
-          proxy_listen = "0.0.0.0:9002",
-          -- additional attributes for PKI:
-          cluster_mtls = "pki",
-          cluster_server_name = "kong_clustering",
-          cluster_ca_cert = "spec/fixtures/ocsp_certs/ca.crt",
-        }))
-      end)
-=======
               local res = assert(admin_client:get("/clustering/data-planes"))
               local body = assert.res_status(200, res)
               local json = cjson.decode(body)
->>>>>>> b99d45ce
 
               for _, v in pairs(json.data) do
                 if v.ip == "127.0.0.1" then
