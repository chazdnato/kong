--- conflicted
+++ resolved
@@ -80,339 +80,6 @@
 end
 
 
-<<<<<<< HEAD
-for _, strategy in helpers.each_strategy() do
-  for _, policy in ipairs({ "local", "cluster", "redis" }) do
-    describe(fmt("Plugin: rate-limiting (access) with policy: %s [#%s]", policy, strategy), function()
-      local bp
-      local db
-
-      lazy_setup(function()
-        helpers.kill_all()
-        flush_redis()
-
-        bp, db = helpers.get_db_utils(strategy)
-
-        local consumer1 = bp.consumers:insert {
-          custom_id = "provider_123",
-        }
-
-        bp.keyauth_credentials:insert {
-          key      = "apikey122",
-          consumer = { id = consumer1.id },
-        }
-
-        local consumer2 = bp.consumers:insert {
-          custom_id = "provider_124",
-        }
-
-        bp.keyauth_credentials:insert {
-          key      = "apikey123",
-          consumer = { id = consumer2.id },
-        }
-
-        bp.keyauth_credentials:insert {
-          key      = "apikey333",
-          consumer = { id = consumer2.id },
-        }
-
-        local route1 = bp.routes:insert {
-          hosts = { "test1.com" },
-        }
-
-        bp.rate_limiting_plugins:insert({
-          route = { id = route1.id },
-          config = {
-            policy         = policy,
-            minute         = 6,
-            fault_tolerant = false,
-            redis_host     = REDIS_HOST,
-            redis_port     = REDIS_PORT,
-            redis_password = REDIS_PASSWORD,
-            redis_database = REDIS_DATABASE,
-          }
-        })
-
-        local route_grpc_1 = assert(bp.routes:insert {
-          protocols = { "grpc" },
-          paths = { "/hello.HelloService/" },
-          service = assert(bp.services:insert {
-            name = "grpc",
-            url = helpers.grpcbin_url,
-          }),
-        })
-
-        bp.rate_limiting_plugins:insert({
-          route = { id = route_grpc_1.id },
-          config = {
-            policy         = policy,
-            minute         = 6,
-            fault_tolerant = false,
-            redis_host     = REDIS_HOST,
-            redis_port     = REDIS_PORT,
-            redis_password = REDIS_PASSWORD,
-            redis_database = REDIS_DATABASE,
-          }
-        })
-
-        local route2 = bp.routes:insert {
-          hosts      = { "test2.com" },
-        }
-
-        bp.rate_limiting_plugins:insert({
-          route = { id = route2.id },
-          config = {
-            minute         = 3,
-            hour           = 5,
-            fault_tolerant = false,
-            policy         = policy,
-            redis_host     = REDIS_HOST,
-            redis_port     = REDIS_PORT,
-            redis_password = REDIS_PASSWORD,
-            redis_database = REDIS_DATABASE,
-          }
-        })
-
-        local route3 = bp.routes:insert {
-          hosts = { "test3.com" },
-        }
-
-        bp.plugins:insert {
-          name     = "key-auth",
-          route = { id = route3.id },
-        }
-
-        bp.rate_limiting_plugins:insert({
-          route = { id = route3.id },
-          config = {
-            minute         = 6,
-            limit_by       = "credential",
-            fault_tolerant = false,
-            policy         = policy,
-            redis_host     = REDIS_HOST,
-            redis_port     = REDIS_PORT,
-            redis_password = REDIS_PASSWORD,
-            redis_database = REDIS_DATABASE,
-          }
-        })
-
-        bp.rate_limiting_plugins:insert({
-          route = { id = route3.id },
-          consumer = { id = consumer1.id },
-          config      = {
-            minute         = 8,
-            fault_tolerant = false,
-            policy         = policy,
-            redis_host     = REDIS_HOST,
-            redis_port     = REDIS_PORT,
-            redis_password = REDIS_PASSWORD,
-            redis_database = REDIS_DATABASE
-          }
-        })
-
-        local route4 = bp.routes:insert {
-          hosts = { "test4.com" },
-        }
-
-        bp.plugins:insert {
-          name     = "key-auth",
-          route = { id = route4.id },
-        }
-
-        bp.rate_limiting_plugins:insert({
-          route = { id = route4.id },
-          consumer = { id = consumer1.id },
-          config           = {
-            minute         = 6,
-            fault_tolerant = true,
-            policy         = policy,
-            redis_host     = REDIS_HOST,
-            redis_port     = REDIS_PORT,
-            redis_password = REDIS_PASSWORD,
-            redis_database = REDIS_DATABASE,
-          },
-        })
-
-        local route5 = bp.routes:insert {
-          hosts = { "test5.com" },
-        }
-
-        bp.rate_limiting_plugins:insert({
-          route = { id = route5.id },
-          config = {
-            policy              = policy,
-            minute              = 6,
-            hide_client_headers = true,
-            fault_tolerant      = false,
-            redis_host          = REDIS_HOST,
-            redis_port          = REDIS_PORT,
-            redis_password      = REDIS_PASSWORD,
-            redis_database      = REDIS_DATABASE,
-          },
-        })
-
-        local service = bp.services:insert()
-        bp.routes:insert {
-          hosts = { "test-service1.com" },
-          service = service,
-        }
-        bp.routes:insert {
-          hosts = { "test-service2.com" },
-          service = service,
-        }
-
-        bp.rate_limiting_plugins:insert({
-          service = { id = service.id },
-          config = {
-            policy         = policy,
-            minute         = 6,
-            fault_tolerant = false,
-            redis_host     = REDIS_HOST,
-            redis_port     = REDIS_PORT,
-            redis_password = REDIS_PASSWORD,
-            redis_database = REDIS_DATABASE,
-          }
-        })
-
-        local service = bp.services:insert()
-        bp.routes:insert {
-          hosts = { "test-path.com" },
-          service = service,
-        }
-
-        bp.rate_limiting_plugins:insert({
-          service = { id = service.id },
-          config = {
-            limit_by       = "path",
-            path           = "/status/200",
-            policy         = policy,
-            minute         = 6,
-            fault_tolerant = false,
-            redis_host     = REDIS_HOST,
-            redis_port     = REDIS_PORT,
-            redis_password = REDIS_PASSWORD,
-            redis_database = REDIS_DATABASE,
-          }
-        })
-
-        assert(helpers.start_kong({
-          database   = strategy,
-          nginx_conf = "spec/fixtures/custom_nginx.template",
-        }))
-      end)
-
-      lazy_teardown(function()
-        helpers.stop_kong()
-        assert(db:truncate())
-      end)
-
-      describe("Without authentication (IP address)", function()
-        it_with_retry("blocks if exceeding limit", function()
-          for i = 1, 6 do
-            local res = GET("/status/200", {
-              headers = { Host = "test1.com" },
-            }, 200)
-
-            assert.are.same(6, tonumber(res.headers["x-ratelimit-limit-minute"]))
-            assert.are.same(6 - i, tonumber(res.headers["x-ratelimit-remaining-minute"]))
-            assert.are.same(6, tonumber(res.headers["ratelimit-limit"]))
-            assert.are.same(6 - i, tonumber(res.headers["ratelimit-remaining"]))
-            local reset = tonumber(res.headers["ratelimit-reset"])
-            assert.equal(true, reset <= 60 and reset >= 0)
-          end
-
-          -- Additonal request, while limit is 6/minute
-          local res, body = GET("/status/200", {
-            headers = { Host = "test1.com" },
-          }, 429)
-
-          assert.are.same(6, tonumber(res.headers["ratelimit-limit"]))
-          assert.are.same(0, tonumber(res.headers["ratelimit-remaining"]))
-
-          local retry = tonumber(res.headers["retry-after"])
-          assert.equal(true, retry <= 60 and retry > 0)
-
-          local reset = tonumber(res.headers["ratelimit-reset"])
-          assert.equal(true, reset <= 60 and reset > 0)
-
-          local json = cjson.decode(body)
-          assert.same({ message = "API rate limit exceeded" }, json)
-        end)
-
-        it_with_retry("blocks if exceeding limit, only if done via same path", function()
-          for i = 1, 3 do
-            local res = GET("/status/200", {
-              headers = { Host = "test-path.com" },
-            }, 200)
-
-            assert.are.same(6, tonumber(res.headers["x-ratelimit-limit-minute"]))
-            assert.are.same(6 - i, tonumber(res.headers["x-ratelimit-remaining-minute"]))
-            assert.are.same(6, tonumber(res.headers["ratelimit-limit"]))
-            assert.are.same(6 - i, tonumber(res.headers["ratelimit-remaining"]))
-            local reset = tonumber(res.headers["ratelimit-reset"])
-            assert.equal(true, reset <= 60 and reset > 0)
-          end
-
-          -- Try a different path on the same host. This should reset the timers
-          for i = 1, 3 do
-            local res = GET("/status/201", {
-              headers = { Host = "test-path.com" },
-            }, 201)
-
-            assert.are.same(6, tonumber(res.headers["x-ratelimit-limit-minute"]))
-            assert.are.same(6 - i, tonumber(res.headers["x-ratelimit-remaining-minute"]))
-            assert.are.same(6, tonumber(res.headers["ratelimit-limit"]))
-            assert.are.same(6 - i, tonumber(res.headers["ratelimit-remaining"]))
-            local reset = tonumber(res.headers["ratelimit-reset"])
-            assert.equal(true, reset <= 60 and reset > 0)
-          end
-
-          -- Continue doing requests on the path which "blocks"
-          for i = 4, 6 do
-            local res = GET("/status/200", {
-              headers = { Host = "test-path.com" },
-            }, 200)
-
-            assert.are.same(6, tonumber(res.headers["x-ratelimit-limit-minute"]))
-            assert.are.same(6 - i, tonumber(res.headers["x-ratelimit-remaining-minute"]))
-            assert.are.same(6, tonumber(res.headers["ratelimit-limit"]))
-            assert.are.same(6 - i, tonumber(res.headers["ratelimit-remaining"]))
-            local reset = tonumber(res.headers["ratelimit-reset"])
-            assert.equal(true, reset <= 60 and reset > 0)
-          end
-
-          -- Additonal request, while limit is 6/minute
-          local res, body = GET("/status/200", {
-            headers = { Host = "test-path.com" },
-          }, 429)
-
-          assert.are.same(6, tonumber(res.headers["ratelimit-limit"]))
-          assert.are.same(0, tonumber(res.headers["ratelimit-remaining"]))
-
-          local retry = tonumber(res.headers["retry-after"])
-          assert.equal(true, retry <= 60 and retry > 0)
-
-          local reset = tonumber(res.headers["ratelimit-reset"])
-          assert.equal(true, reset <= 60 and reset > 0)
-
-          local json = cjson.decode(body)
-          assert.same({ message = "API rate limit exceeded" }, json)
-        end)
-
-        it_with_retry("counts against the same service register from different routes", function()
-          for i = 1, 3 do
-            local res = GET("/status/200", {
-              headers = { Host = "test-service1.com" },
-            }, 200)
-
-            assert.are.same(6, tonumber(res.headers["x-ratelimit-limit-minute"]))
-            assert.are.same(6 - i, tonumber(res.headers["x-ratelimit-remaining-minute"]))
-            assert.are.same(6, tonumber(res.headers["ratelimit-limit"]))
-            assert.are.same(6 - i, tonumber(res.headers["ratelimit-remaining"]))
-            local reset = tonumber(res.headers["ratelimit-reset"])
-            assert.equal(true, reset <= 60 and reset > 0)
-          end
-=======
 local redis_confs = {
   no_ssl = { 
     redis_port = REDIS_PORT,
@@ -430,7 +97,6 @@
     redis_port = REDIS_SSL_PORT,
   },
 }
->>>>>>> a05cc4cb
 
 
 for _, strategy in helpers.each_strategy() do
@@ -498,7 +164,7 @@
               paths = { "/hello.HelloService/" },
               service = assert(bp.services:insert {
                 name = "grpc",
-                url = "grpc://localhost:15002",
+                url = helpers.grpcbin_url,
               }),
             })
     
