# This is a custom nginx configuration template for Kong specs

> if nginx_user then
user ${{NGINX_USER}};
> end
worker_processes ${{NGINX_WORKER_PROCESSES}};
daemon ${{NGINX_DAEMON}};

pid pids/nginx.pid; # mandatory even for custom config templates
error_log logs/error.log ${{LOG_LEVEL}};

events {}

http {
    charset UTF-8;

    error_log logs/error.log ${{LOG_LEVEL}};

> if anonymous_reports then
    ${{SYSLOG_REPORTS}}
> end

> if nginx_optimizations then
>-- send_timeout 60s;          # default value
>-- keepalive_timeout 75s;     # default value
>-- client_body_timeout 60s;   # default value
>-- client_header_timeout 60s; # default value
>-- tcp_nopush on;             # disabled until benchmarked
>-- proxy_buffer_size 128k;    # disabled until benchmarked
>-- proxy_buffers 4 256k;      # disabled until benchmarked
>-- proxy_busy_buffers_size 256k; # disabled until benchmarked
>-- reset_timedout_connection on; # disabled until benchmarked
> end

    client_max_body_size ${{CLIENT_MAX_BODY_SIZE}};
    proxy_ssl_server_name on;
    underscores_in_headers on;

    lua_package_path '${{LUA_PACKAGE_PATH}};;';
    lua_package_cpath '${{LUA_PACKAGE_CPATH}};;';
    lua_code_cache ${{LUA_CODE_CACHE}};
    lua_socket_pool_size ${{LUA_SOCKET_POOL_SIZE}};
    lua_max_running_timers 4096;
    lua_max_pending_timers 16384;
    lua_shared_dict kong 4m;
    lua_shared_dict cache ${{MEM_CACHE_SIZE}};
    lua_shared_dict cache_locks 100k;
    lua_shared_dict process_events 1m;
    lua_shared_dict cassandra 5m;
    lua_socket_log_errors off;
> if lua_ssl_trusted_certificate then
    lua_ssl_trusted_certificate '${{LUA_SSL_TRUSTED_CERTIFICATE}}';
    lua_ssl_verify_depth ${{LUA_SSL_VERIFY_DEPTH}};
> end

    init_by_lua_block {
        require 'resty.core'
        kong = require 'kong'
        kong.init()
    }

    init_worker_by_lua_block {
        kong.init_worker()
    }

    proxy_next_upstream_tries 999;

    upstream kong_upstream {
        server 0.0.0.1;
        balancer_by_lua_block {
            kong.balancer()
        }
        keepalive ${{UPSTREAM_KEEPALIVE}};
    }

    server {
        server_name kong;
> if real_ip_header == "proxy_protocol" then
        listen ${{PROXY_LISTEN}} proxy_protocol;
> else
        listen ${{PROXY_LISTEN}};
> end
        error_page 400 404 408 411 412 413 414 417 /kong_error_handler;
        error_page 500 502 503 504 /kong_error_handler;

        access_log logs/access.log;

        client_body_buffer_size ${{CLIENT_BODY_BUFFER_SIZE}};

> if ssl then
> if real_ip_header == "proxy_protocol" then
        listen ${{PROXY_LISTEN_SSL}} proxy_protocol ssl;
> else
        listen ${{PROXY_LISTEN_SSL}} ssl;
> end
        ssl_certificate ${{SSL_CERT}};
        ssl_certificate_key ${{SSL_CERT_KEY}};
        ssl_protocols TLSv1.1 TLSv1.2;
        ssl_certificate_by_lua_block {
            kong.ssl_certificate()
        }
> end

        real_ip_header     ${{REAL_IP_HEADER}};
        real_ip_recursive  ${{REAL_IP_RECURSIVE}};
> for i = 1, #trusted_ips do
        set_real_ip_from   $(trusted_ips[i]);
> end

        location / {
<<<<<<< HEAD
            set $upstream_host               '';
            set $upstream_upgrade            '';
            set $upstream_connection         '';
            set $upstream_scheme             '';
            set $upstream_x_forwarded_for    '';
            set $upstream_x_forwarded_proto  '';
            set $upstream_x_forwarded_host   '';
            set $upstream_x_forwarded_port   '';
=======
            set $upstream_host nil;
            set $upstream_scheme nil;
            set $upstream_uri nil;
>>>>>>> 56a6cbf1

            access_by_lua_block {
                kong.access()
            }

            proxy_http_version 1.1;
<<<<<<< HEAD
            proxy_set_header   Host              $upstream_host;
            proxy_set_header   Upgrade           $upstream_upgrade;
            proxy_set_header   Connection        $upstream_connection;
            proxy_set_header   X-Forwarded-For   $upstream_x_forwarded_for;
            proxy_set_header   X-Forwarded-Proto $upstream_x_forwarded_proto;
            proxy_set_header   X-Forwarded-Host  $upstream_x_forwarded_host;
            proxy_set_header   X-Forwarded-Port  $upstream_x_forwarded_port;
            proxy_set_header   X-Real-IP         $remote_addr;
            proxy_pass_header  Server;
            proxy_pass_header  Date;
            proxy_ssl_name     $upstream_host;
            proxy_pass         $upstream_scheme://kong_upstream;
=======
            proxy_set_header X-Real-IP $remote_addr;
            proxy_set_header X-Forwarded-For $proxy_add_x_forwarded_for;
            proxy_set_header X-Forwarded-Proto $scheme;
            proxy_set_header Host $upstream_host;
            proxy_set_header Upgrade $upstream_upgrade;
            proxy_set_header Connection $upstream_connection;
            proxy_pass_header Server;

            proxy_ssl_name $upstream_host;

            proxy_pass $upstream_scheme://kong_upstream$upstream_uri;
>>>>>>> 56a6cbf1

            header_filter_by_lua_block {
                kong.header_filter()
            }

            body_filter_by_lua_block {
                kong.body_filter()
            }

            log_by_lua_block {
                kong.log()
            }
        }

        location = /kong_error_handler {
            internal;
            content_by_lua_block {
                require('kong.core.error_handlers')(ngx)
            }
        }
    }

    server {
        server_name kong_admin;
        listen ${{ADMIN_LISTEN}};

        access_log logs/admin_access.log;

        client_max_body_size 10m;
        client_body_buffer_size 10m;

> if admin_ssl then
        listen ${{ADMIN_LISTEN_SSL}} ssl;
        ssl_certificate ${{ADMIN_SSL_CERT}};
        ssl_certificate_key ${{ADMIN_SSL_CERT_KEY}};
        ssl_protocols TLSv1.1 TLSv1.2;
> end

        location / {
            default_type application/json;
            content_by_lua_block {
                ngx.header['Access-Control-Allow-Origin'] = '*'
                ngx.header['Access-Control-Allow-Credentials'] = 'false'
                if ngx.req.get_method() == 'OPTIONS' then
                    ngx.header['Access-Control-Allow-Methods'] = 'GET,HEAD,PUT,PATCH,POST,DELETE'
                    ngx.header['Access-Control-Allow-Headers'] = 'Content-Type'
                    ngx.exit(204)
                end

                require('lapis').serve('kong.api')
            }
        }

        location /nginx_status {
            internal;
            access_log off;
            stub_status;
        }

        location /robots.txt {
            return 200 'User-agent: *\nDisallow: /';
        }
    }

    server {
        server_name custom_server;
        listen 9999;
        listen 10001 ssl;

        ssl_certificate ${{SSL_CERT}};
        ssl_certificate_key ${{SSL_CERT_KEY}};
        ssl_protocols TLSv1.1 TLSv1.2;

        location /custom_server_path {
            return 200;
        }

        location / {
            content_by_lua_block {
                local cjson = require "cjson"
                local var   = ngx.var
                local req   = ngx.req

                req.read_body()

                local json = cjson.encode {
                    vars = {
                        uri                = var.uri,
                        host               = var.host,
                        hostname           = var.hostname,
                        https              = var.https,
                        scheme             = var.scheme,
                        is_args            = var.is_args,
                        server_addr        = var.server_addr,
                        server_port        = var.server_port,
                        server_name        = var.server_name,
                        server_protocol    = var.server_protocol,
                        remote_addr        = var.remote_addr,
                        remote_port        = var.remote_port,
                        realip_remote_addr = var.realip_remote_addr,
                        realip_remote_port = var.realip_remote_port,
                        binary_remote_addr = var.binary_remote_addr,
                        request            = var.request,
                        request_uri        = var.request_uri,
                        request_time       = var.request_time,
                        request_length     = var.request_length,
                        request_method     = var.request_method,
                        bytes_received     = var.bytes_received,
                    },
                    method       = req.get_method(),
                    headers      = req.get_headers(0),
                    uri_args     = req.get_uri_args(0),
                    post_args    = req.get_post_args(0),
                    http_version = req.http_version(),
                }

                ngx.status = 200
                ngx.say(json)
                ngx.exit(200)
            }
        }

        location /headers-inspect {
            content_by_lua_block {
                local cjson = require "cjson"

                local headers = ngx.req.get_headers()
                local json = cjson.encode(headers)

                ngx.status = 200
                ngx.say(json)
                ngx.exit(200)
            }
        }

        # N.B. this fixture only exists because the current testing environment
        # offers no other tenable method to inspect the upstream TLS handshake
        # this fixture SHOULD NOT be used in the future to build further tests;
        # the location blocks here must be treated as temporary exceptions, not
        # an acceptable pattern on which to derive further test architectures
        location /ssl-inspect {
            content_by_lua_block {
                local name = ngx.var.ssl_server_name and ngx.var.ssl_server_name
                  or "no SNI"

                ngx.say(name)
            }
        }

        location ~ "/2015-03-31/functions/(?:[^/])*/invocations" {
            content_by_lua_block {
                local function say(res, status)
                  ngx.header["x-amzn-RequestId"] = "foo"
                  if string.match(ngx.var.uri, "functionWithUnhandledError") then
                    ngx.header["X-Amzn-Function-Error"] = "Unhandled"
                  end
                  ngx.status = status

                  if type(res) == 'string' then
                    ngx.header["Content-Length"] = #res + 1
                    ngx.say(res)

                  else
                    ngx.req.discard_body()
                    ngx.header['Content-Length'] = 0
                  end

                  ngx.exit(0)
                end

                ngx.sleep(.2) -- mock some network latency

                local invocation_type = ngx.var.http_x_amz_invocation_type
                if invocation_type == 'Event' then
                  say(nil, 202)

                elseif invocation_type == 'DryRun' then
                  say(nil, 204)
                end

                local qargs = ngx.req.get_uri_args()
                ngx.req.read_body()
                local args = require("cjson").decode(ngx.req.get_body_data())

                say(string.format("%q", qargs.key1 or args.key1), 200)
            }
        }
    }
}<|MERGE_RESOLUTION|>--- conflicted
+++ resolved
@@ -108,27 +108,22 @@
 > end
 
         location / {
-<<<<<<< HEAD
             set $upstream_host               '';
             set $upstream_upgrade            '';
             set $upstream_connection         '';
             set $upstream_scheme             '';
+            set $upstream_uri                '';
+            set $upstream_host               '';
             set $upstream_x_forwarded_for    '';
             set $upstream_x_forwarded_proto  '';
             set $upstream_x_forwarded_host   '';
             set $upstream_x_forwarded_port   '';
-=======
-            set $upstream_host nil;
-            set $upstream_scheme nil;
-            set $upstream_uri nil;
->>>>>>> 56a6cbf1
 
             access_by_lua_block {
                 kong.access()
             }
 
             proxy_http_version 1.1;
-<<<<<<< HEAD
             proxy_set_header   Host              $upstream_host;
             proxy_set_header   Upgrade           $upstream_upgrade;
             proxy_set_header   Connection        $upstream_connection;
@@ -140,20 +135,7 @@
             proxy_pass_header  Server;
             proxy_pass_header  Date;
             proxy_ssl_name     $upstream_host;
-            proxy_pass         $upstream_scheme://kong_upstream;
-=======
-            proxy_set_header X-Real-IP $remote_addr;
-            proxy_set_header X-Forwarded-For $proxy_add_x_forwarded_for;
-            proxy_set_header X-Forwarded-Proto $scheme;
-            proxy_set_header Host $upstream_host;
-            proxy_set_header Upgrade $upstream_upgrade;
-            proxy_set_header Connection $upstream_connection;
-            proxy_pass_header Server;
-
-            proxy_ssl_name $upstream_host;
-
-            proxy_pass $upstream_scheme://kong_upstream$upstream_uri;
->>>>>>> 56a6cbf1
+            proxy_pass         $upstream_scheme://kong_upstream$upstream_uri;
 
             header_filter_by_lua_block {
                 kong.header_filter()
