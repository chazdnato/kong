------------------------------------------------------------------
-- Collection of utilities to help testing Kong features and plugins.
--
-- @copyright Copyright 2016-2022 Kong Inc. All rights reserved.
-- @license [Apache 2.0](https://opensource.org/licenses/Apache-2.0)
-- @module spec.helpers

local BIN_PATH = "bin/kong"
local TEST_CONF_PATH = os.getenv("KONG_SPEC_TEST_CONF_PATH") or "spec/kong_tests.conf"
local CUSTOM_PLUGIN_PATH = "./spec/fixtures/custom_plugins/?.lua"
local DNS_MOCK_LUA_PATH = "./spec/fixtures/mocks/lua-resty-dns/?.lua"
local GO_PLUGIN_PATH = "./spec/fixtures/go"
local GRPC_TARGET_SRC_PATH = "./spec/fixtures/grpc/target/"
local MOCK_UPSTREAM_PROTOCOL = "http"
local MOCK_UPSTREAM_SSL_PROTOCOL = "https"
local MOCK_UPSTREAM_HOST = "127.0.0.1"
local MOCK_UPSTREAM_HOSTNAME = "localhost"
local MOCK_UPSTREAM_PORT = 15555
local MOCK_UPSTREAM_SSL_PORT = 15556
local MOCK_UPSTREAM_STREAM_PORT = 15557
local MOCK_UPSTREAM_STREAM_SSL_PORT = 15558
local MOCK_GRPC_UPSTREAM_PROTO_PATH = "./spec/fixtures/grpc/hello.proto"
<<<<<<< HEAD
local ZIPKIN_HOST = os.getenv("KONG_SPEC_TEST_ZIPKIN_HOST") or "localhost"
local ZIPKIN_PORT = tonumber(os.getenv("KONG_SPEC_TEST_ZIPKIN_PORT") or 9411)
=======
local REDIS_HOST = os.getenv("KONG_SPEC_TEST_REDIS_HOST") or "localhost"
local REDIS_PORT = tonumber(os.getenv("KONG_SPEC_TEST_REDIS_PORT") or 6379)
local REDIS_SSL_PORT = tonumber(os.getenv("KONG_SPEC_TEST_REDIS_SSL_PORT") or 6380)
local REDIS_SSL_SNI = os.getenv("KONG_SPEC_TEST_REDIS_SSL_SNI") or "test-redis.example.com"
>>>>>>> a05cc4cb
local BLACKHOLE_HOST = "10.255.255.255"
local KONG_VERSION = require("kong.meta")._VERSION
local PLUGINS_LIST

local consumers_schema_def = require "kong.db.schema.entities.consumers"
local services_schema_def = require "kong.db.schema.entities.services"
local plugins_schema_def = require "kong.db.schema.entities.plugins"
local routes_schema_def = require "kong.db.schema.entities.routes"
local prefix_handler = require "kong.cmd.utils.prefix_handler"
local dc_blueprints = require "spec.fixtures.dc_blueprints"
local conf_loader = require "kong.conf_loader"
local kong_global = require "kong.global"
local Blueprints = require "spec.fixtures.blueprints"
local pl_stringx = require "pl.stringx"
local constants = require "kong.constants"
local pl_tablex = require "pl.tablex"
local pl_utils = require "pl.utils"
local pl_path = require "pl.path"
local pl_file = require "pl.file"
local version = require "version"
local pl_dir = require "pl.dir"
local pl_Set = require "pl.Set"
local Schema = require "kong.db.schema"
local Entity = require "kong.db.schema.entity"
local cjson = require "cjson.safe"
local utils = require "kong.tools.utils"
local http = require "resty.http"
local nginx_signals = require "kong.cmd.utils.nginx_signals"
local log = require "kong.cmd.utils.log"
local DB = require "kong.db"
local ffi = require "ffi"
local ssl = require "ngx.ssl"
local ws_client = require "resty.websocket.client"
local table_clone = require "table.clone"
local https_server = require "spec.fixtures.https_server"
local stress_generator = require "spec.fixtures.stress_generator"
local resty_signal = require "resty.signal"

ffi.cdef [[
  int setenv(const char *name, const char *value, int overwrite);
  int unsetenv(const char *name);
]]


local kong_exec   -- forward declaration


log.set_lvl(log.levels.quiet) -- disable stdout logs in tests

-- Add to package path so dao helpers can insert custom plugins
-- (while running from the busted environment)
do
  local paths = {}
  table.insert(paths, os.getenv("KONG_LUA_PACKAGE_PATH"))
  table.insert(paths, CUSTOM_PLUGIN_PATH)
  table.insert(paths, package.path)
  package.path = table.concat(paths, ";")
end

--- Returns the OpenResty version.
-- Extract the current OpenResty version in use and returns
-- a numerical representation of it.
-- Ex: `1.11.2.2` -> `11122`
-- @function openresty_ver_num
local function openresty_ver_num()
  local nginx_bin = assert(nginx_signals.find_nginx_bin())
  local _, _, _, stderr = pl_utils.executeex(string.format("%s -V", nginx_bin))

  local a, b, c, d = string.match(stderr or "", "openresty/(%d+)%.(%d+)%.(%d+)%.(%d+)")
  if not a then
    error("could not execute 'nginx -V': " .. stderr)
  end

  return tonumber(a .. b .. c .. d)
end

--- Unindent a multi-line string for proper indenting in
-- square brackets.
-- @function unindent
-- @usage
-- local u = helpers.unindent
--
-- u[[
--     hello world
--     foo bar
-- ]]
--
-- -- will return: "hello world\nfoo bar"
local function unindent(str, concat_newlines, spaced_newlines)
  str = string.match(str, "(.-%S*)%s*$")
  if not str then
    return ""
  end

  local level  = math.huge
  local prefix = ""
  local len

  str = str:match("^%s") and "\n" .. str or str
  for pref in str:gmatch("\n(%s+)") do
    len = #prefix

    if len < level then
      level  = len
      prefix = pref
    end
  end

  local repl = concat_newlines and "" or "\n"
  repl = spaced_newlines and " " or repl

  return (str:gsub("^\n%s*", ""):gsub("\n" .. prefix, repl):gsub("\n$", ""):gsub("\\r", "\r"))
end


--- Set an environment variable
-- @function setenv
-- @param env (string) name of the environment variable
-- @param value the value to set
-- @return true on success, false otherwise
local function setenv(env, value)
  return ffi.C.setenv(env, value, 1) == 0
end


--- Unset an environment variable
-- @function unsetenv
-- @param env (string) name of the environment variable
-- @return true on success, false otherwise
local function unsetenv(env)
  return ffi.C.unsetenv(env) == 0
end


--- Write a yaml file.
-- @function make_yaml_file
-- @param content (string) the yaml string to write to the file, if omitted the
-- current database contents will be written using `kong config db_export`.
-- @param filename (optional) if not provided, a temp name will be created
-- @return filename of the file written
local function make_yaml_file(content, filename)
  local filename = filename or pl_path.tmpname() .. ".yml"
  if content then
    local fd = assert(io.open(filename, "w"))
    assert(fd:write(unindent(content)))
    assert(fd:write("\n")) -- ensure last line ends in newline
    assert(fd:close())
  else
    assert(kong_exec("config db_export --conf "..TEST_CONF_PATH.." "..filename))
  end
  return filename
end


---------------
-- Conf and DAO
---------------
local conf = assert(conf_loader(TEST_CONF_PATH))

_G.kong = kong_global.new()
kong_global.init_pdk(_G.kong, conf)
ngx.ctx.KONG_PHASE = kong_global.phases.access
_G.kong.core_cache = {
  get = function(self, key, opts, func, ...)
    if key == constants.CLUSTER_ID_PARAM_KEY then
      return "123e4567-e89b-12d3-a456-426655440000"
    end

    return func(...)
  end
}

local db = assert(DB.new(conf))
assert(db:init_connector())
db.plugins:load_plugin_schemas(conf.loaded_plugins)
db.vaults_beta:load_vault_schemas(conf.loaded_vaults)
local blueprints = assert(Blueprints.new(db))
local dcbp
local config_yml

--- Iterator over DB strategies.
-- @function each_strategy
-- @param strategies (optional string array) explicit list of strategies to use,
-- defaults to `{ "postgres", "cassandra" }`.
-- @see all_strategies
-- @usage
-- -- repeat all tests for each strategy
-- for _, strategy_name in helpers.each_strategy() do
--   describe("my test set [#" .. strategy .. "]", function()
--
--     -- add your tests here
--
--   end)
-- end
local function each_strategy() -- luacheck: ignore   -- required to trick ldoc into processing for docs
end

--- Iterator over all strategies, the DB ones and the DB-less one.
-- To test with DB-less, check the example.
-- @function all_strategies
-- @param strategies (optional string array) explicit list of strategies to use,
-- defaults to `{ "postgres", "cassandra", "off" }`.
-- @see each_strategy
-- @see make_yaml_file
-- @usage
-- -- example of using DB-less testing
--
-- -- use "all_strategies" to iterate over; "postgres", "cassandra", "off"
-- for _, strategy in helpers.all_strategies() do
--   describe(PLUGIN_NAME .. ": (access) [#" .. strategy .. "]", function()
--
--     lazy_setup(function()
--
--       -- when calling "get_db_utils" with "strategy=off", we still use
--       -- "postgres" so we can write the test setup to the database.
--       local bp = helpers.get_db_utils(
--                      strategy == "off" and "postgres" or strategy,
--                      nil, { PLUGIN_NAME })
--
--       -- Inject a test route, when "strategy=off" it will still be written
--       -- to Postgres.
--       local route1 = bp.routes:insert({
--         hosts = { "test1.com" },
--       })
--
--       -- start kong
--       assert(helpers.start_kong({
--         -- set the strategy
--         database   = strategy,
--         nginx_conf = "spec/fixtures/custom_nginx.template",
--         plugins = "bundled," .. PLUGIN_NAME,
--
--         -- The call to "make_yaml_file" will write the contents of
--         -- the database to a temporary file, which filename is returned.
--         -- But only when "strategy=off".
--         declarative_config = strategy == "off" and helpers.make_yaml_file() or nil,
--
--         -- the below lines can be omitted, but are just to prove that the test
--         -- really runs DB-less despite that Postgres was used as intermediary
--         -- storage.
--         pg_host = strategy == "off" and "unknownhost.konghq.com" or nil,
--         cassandra_contact_points = strategy == "off" and "unknownhost.konghq.com" or nil,
--       }))
--     end)
--
--     ... rest of your test file
local function all_strategies() -- luacheck: ignore   -- required to trick ldoc into processing for docs
end

do
  local def_db_strategies = {"postgres", "cassandra"}
  local def_all_strategies = {"postgres", "cassandra", "off"}
  local env_var = os.getenv("KONG_DATABASE")
  if env_var then
    def_db_strategies = { env_var }
    def_all_strategies = { env_var }
  end
  local db_available_strategies = pl_Set(def_db_strategies)
  local all_available_strategies = pl_Set(def_all_strategies)

  local function iter(strategies, i)
    i = i + 1
    local strategy = strategies[i]
    if strategy then
      return i, strategy
    end
  end

  each_strategy = function(strategies)
    if not strategies then
      return iter, def_db_strategies, 0
    end

    for i = #strategies, 1, -1 do
      if not db_available_strategies[strategies[i]] then
        table.remove(strategies, i)
      end
    end
    return iter, strategies, 0
  end

  all_strategies = function(strategies)
    if not strategies then
      return iter, def_all_strategies, 0
    end

    for i = #strategies, 1, -1 do
      if not all_available_strategies[strategies[i]] then
        table.remove(strategies, i)
      end
    end
    return iter, strategies, 0
  end
end

local function truncate_tables(db, tables)
  if not tables then
    return
  end

  for _, t in ipairs(tables) do
    if db[t] and db[t].schema and not db[t].schema.legacy then
      db[t]:truncate()
    end
  end
end

local function bootstrap_database(db)
  local schema_state = assert(db:schema_state())
  if schema_state.needs_bootstrap then
    assert(db:schema_bootstrap())
  end

  if schema_state.new_migrations then
    assert(db:run_migrations(schema_state.new_migrations, {
      run_up = true,
      run_teardown = true,
    }))
  end
end

--- Gets the database utility helpers and prepares the database for a testrun.
-- This will a.o. bootstrap the datastore and truncate the existing data that
-- migth be in it. The BluePrint returned can be used to create test entities
-- in the database.
-- @function get_db_utils
-- @param strategy (optional) the database strategy to use, will default to the
-- strategy in the test configuration.
-- @param tables (optional) tables to truncate, this can be used to accelarate
-- tests if only a few tables are used. By default all tables will be truncated.
-- @param plugins (optional) array of plugins to mark as loaded. Since kong will load all the bundled plugins by default, this is useful for mostly for marking custom plugins as loaded.
-- @return BluePrint, DB
-- @usage
-- local PLUGIN_NAME = "my_fancy_plugin"
-- local bp = helpers.get_db_utils("postgres", nil, { PLUGIN_NAME })
--
-- -- Inject a test route. No need to create a service, there is a default
-- -- service which will echo the request.
-- local route1 = bp.routes:insert({
--   hosts = { "test1.com" },
-- })
-- -- add the plugin to test to the route we created
-- bp.plugins:insert {
--   name = PLUGIN_NAME,
--   route = { id = route1.id },
--   config = {},
-- }
local function get_db_utils(strategy, tables, plugins)
  strategy = strategy or conf.database
  if tables ~= nil and type(tables) ~= "table" then
    error("arg #2 must be a list of tables to truncate", 2)
  end
  if plugins ~= nil and type(plugins) ~= "table" then
    error("arg #3 must be a list of plugins to enable", 2)
  end

  if plugins then
    for _, plugin in ipairs(plugins) do
      conf.loaded_plugins[plugin] = true
    end
  end

  -- Clean workspaces from the context - otherwise, migrations will fail,
  -- as some of them have dao calls
  -- If `no_truncate` is falsey, `dao:truncate` and `db:truncate` are called,
  -- and these set the workspace back again to the new `default` workspace
  ngx.ctx.workspace = nil

  -- DAO (DB module)
  local db = assert(DB.new(conf, strategy))
  assert(db:init_connector())

  bootstrap_database(db)

  do
    local database = conf.database
    conf.database = strategy
    conf.database = database
  end

  db:truncate("plugins")
  assert(db.plugins:load_plugin_schemas(conf.loaded_plugins))
  assert(db.vaults_beta:load_vault_schemas(conf.loaded_vaults))

  -- cleanup the tags table, since it will be hacky and
  -- not necessary to implement "truncate trigger" in Cassandra
  db:truncate("tags")

  _G.kong.db = db

  -- cleanup tables
  if not tables then
    assert(db:truncate())

  else
    tables[#tables + 1] = "workspaces"
    truncate_tables(db, tables)
  end

  -- blueprints
  local bp
  if strategy ~= "off" then
    bp = assert(Blueprints.new(db))
    dcbp = nil
  else
    bp = assert(dc_blueprints.new(db))
    dcbp = bp
  end

  if plugins then
    for _, plugin in ipairs(plugins) do
      conf.loaded_plugins[plugin] = false
    end
  end

  if strategy ~= "off" then
    local workspaces = require "kong.workspaces"
    workspaces.upsert_default(db)
  end

  -- calculation can only happen here because this function
  -- initializes the kong.db instance
  PLUGINS_LIST = assert(kong.db.plugins:get_handlers())
  table.sort(PLUGINS_LIST, function(a, b)
    return a.name:lower() < b.name:lower()
  end)

  PLUGINS_LIST = pl_tablex.map(function(p)
    return { name = p.name, version = p.handler.VERSION, }
  end, PLUGINS_LIST)

  return bp, db
end

--- Gets the ml_cache instance.
-- @function get_cache
-- @param db the database object
-- @return ml_cache instance
local function get_cache(db)
  local worker_events = assert(kong_global.init_worker_events())
  local cluster_events = assert(kong_global.init_cluster_events(conf, db))
  local cache = assert(kong_global.init_cache(conf,
                                              cluster_events,
                                              worker_events
                                              ))
  return cache
end

-----------------
-- Custom helpers
-----------------
local resty_http_proxy_mt = setmetatable({}, { __index = http })
resty_http_proxy_mt.__index = resty_http_proxy_mt

local pack = function(...) return { n = select("#", ...), ... } end
local unpack = function(t) return unpack(t, 1, t.n) end

--- Prints all returned parameters.
-- Simple debugging aid, it will pass all received parameters, hence will not
-- influence the flow of the code. See also `fail`.
-- @function intercept
-- @see fail
-- @usage -- modify
-- local a,b = some_func(c,d)
-- -- into
-- local a,b = intercept(some_func(c,d))
local function intercept(...)
  local args = pack(...)
  print(require("pl.pretty").write(args))
  return unpack(args)
end


-- Prepopulate Schema's cache
Schema.new(consumers_schema_def)
Schema.new(services_schema_def)
Schema.new(routes_schema_def)

local plugins_schema = assert(Entity.new(plugins_schema_def))


--- Validate a plugin configuration against a plugin schema.
-- @function validate_plugin_config_schema
-- @param config The configuration to validate. This is not the full schema,
-- only the `config` sub-object needs to be passed.
-- @param schema_def The schema definition
-- @return the validated schema, or nil+error
local function validate_plugin_config_schema(config, schema_def)
  assert(plugins_schema:new_subschema(schema_def.name, schema_def))
  local entity = {
    id = utils.uuid(),
    name = schema_def.name,
    config = config
  }
  local entity_to_insert, err = plugins_schema:process_auto_fields(entity, "insert")
  if err then
    return nil, err
  end
  local _, err = plugins_schema:validate_insert(entity_to_insert)
  if err then return
    nil, err
  end
  return entity_to_insert
end


-- Case insensitive lookup function, returns the value and the original key. Or
-- if not found nil and the search key
-- @usage -- sample usage
-- local test = { SoMeKeY = 10 }
-- print(lookup(test, "somekey"))  --> 10, "SoMeKeY"
-- print(lookup(test, "NotFound")) --> nil, "NotFound"
local function lookup(t, k)
  local ok = k
  if type(k) ~= "string" then
    return t[k], k
  else
    k = k:lower()
  end
  for key, value in pairs(t) do
    if tostring(key):lower() == k then
      return value, key
    end
  end
  return nil, ok
end



--- http_client.
-- An http-client class to perform requests.
--
-- * Based on [lua-resty-http](https://github.com/pintsized/lua-resty-http) but
-- with some modifications
--
-- * Additional convenience methods will be injected for the following methods;
-- "get", "post", "put", "patch", "delete". Each of these methods comes with a
-- built-in assert. The signature of the functions is `client:get(path, opts)`.
--
-- * Body will be formatted according to the "Content-Type" header, see `http_client:send`.
--
-- * Query parameters will be added, see `http_client:send`.
--
-- @section http_client
-- @usage
-- -- example usage of the client
-- local client = helpers.get_proxy_client()
-- -- no need to check for `nil+err` since it is already wrapped in an assert
--
-- local opts = {
--   headers = {
--     ["My-Header"] = "my header value"
--   }
-- }
-- local result = client:get("/services/foo", opts)
-- -- the 'get' is wrapped in an assert, so again no need to check for `nil+err`


--- Send a http request.
-- Based on [lua-resty-http](https://github.com/pintsized/lua-resty-http).
--
-- * If `opts.body` is a table and "Content-Type" header contains
-- `application/json`, `www-form-urlencoded`, or `multipart/form-data`, then it
-- will automatically encode the body according to the content type.
--
-- * If `opts.query` is a table, a query string will be constructed from it and
-- appended to the request path (assuming none is already present).
--
-- * instead of this generic function there are also shortcut functions available
-- for every method, eg. `client:get`, `client:post`, etc. See `http_client`.
--
-- @function http_client:send
-- @param opts table with options. See [lua-resty-http](https://github.com/pintsized/lua-resty-http)
function resty_http_proxy_mt:send(opts)
  local cjson = require "cjson"
  local utils = require "kong.tools.utils"

  opts = opts or {}

  -- build body
  local headers = opts.headers or {}
  local content_type, content_type_name = lookup(headers, "Content-Type")
  content_type = content_type or ""
  local t_body_table = type(opts.body) == "table"
  if string.find(content_type, "application/json") and t_body_table then
    opts.body = cjson.encode(opts.body)
  elseif string.find(content_type, "www-form-urlencoded", nil, true) and t_body_table then
    opts.body = utils.encode_args(opts.body, true, opts.no_array_indexes)
  elseif string.find(content_type, "multipart/form-data", nil, true) and t_body_table then
    local form = opts.body
    local boundary = "8fd84e9444e3946c"
    local body = ""

    for k, v in pairs(form) do
      body = body .. "--" .. boundary .. "\r\nContent-Disposition: form-data; name=\"" .. k .. "\"\r\n\r\n" .. tostring(v) .. "\r\n"
    end

    if body ~= "" then
      body = body .. "--" .. boundary .. "--\r\n"
    end

    local clength = lookup(headers, "content-length")
    if not clength and not opts.dont_add_content_length then
      headers["content-length"] = #body
    end

    if not content_type:find("boundary=") then
      headers[content_type_name] = content_type .. "; boundary=" .. boundary
    end

    opts.body = body
  end

  -- build querystring (assumes none is currently in 'opts.path')
  if type(opts.query) == "table" then
    local qs = utils.encode_args(opts.query)
    opts.path = opts.path .. "?" .. qs
    opts.query = nil
  end

  local res, err = self:request(opts)
  if res then
    -- wrap the read_body() so it caches the result and can be called multiple
    -- times
    local reader = res.read_body
    res.read_body = function(self)
      if not self._cached_body and not self._cached_error then
        self._cached_body, self._cached_error = reader(self)
      end
      return self._cached_body, self._cached_error
    end
  end

  return res, err
end

-- Implements http_client:get("path", [options]), as well as post, put, etc.
-- These methods are equivalent to calling http_client:send, but are shorter
-- They also come with a built-in assert
for _, method_name in ipairs({"get", "post", "put", "patch", "delete"}) do
  resty_http_proxy_mt[method_name] = function(self, path, options)
    local full_options = kong.table.merge({ method = method_name:upper(), path = path}, options)
    return assert(self:send(full_options))
  end
end


--- Creates a http client from options.
-- Instead of using this client, you'll probably want to use the pre-configured
-- clients available as `proxy_client`, `admin_client`, etc. because these come
-- pre-configured and connected to the underlying Kong test instance.
--
-- @function http_client_opts
-- @param options connection and other options
-- @return http client
-- @see http_client:send
-- @see proxy_client
-- @see proxy_ssl_client
-- @see admin_client
-- @see admin_ssl_client
local function http_client_opts(options)
  if not options.scheme then
    options = utils.deep_copy(options)
    options.scheme = "http"
    if options.port == 443 then
      options.scheme = "https"
    else
      options.scheme = "http"
    end
  end

  local self = setmetatable(assert(http.new()), resty_http_proxy_mt)
  local _, err = self:connect(options)
  if err then
    error("Could not connect to " .. options.host or "unknown" .. ":" .. options.port or "unknown" .. ": " .. err)
  end

  if options.connect_timeout and
     options.send_timeout    and
     options.read_timeout
  then
    self:set_timeouts(options.connect_timeout, options.send_timeout, options.read_timeout)
  else
    self:set_timeout(options.timeout or 10000)
  end

  return self
end


--- Creates a http client.
-- Instead of using this client, you'll probably want to use the pre-configured
-- clients available as `proxy_client`, `admin_client`, etc. because these come
-- pre-configured and connected to the underlying Kong test instance.
--
-- @function http_client
-- @param host hostname to connect to
-- @param port port to connect to
-- @param timeout in seconds
-- @return http client
-- @see http_client:send
-- @see proxy_client
-- @see proxy_ssl_client
-- @see admin_client
-- @see admin_ssl_client
local function http_client(host, port, timeout)
  if type(host) == "table" then
    return http_client_opts(host)
  end

  return http_client_opts({
    host = host,
    port = port,
    timeout = timeout,
  })
end


--- Returns the proxy port.
-- @function get_proxy_port
-- @param ssl (boolean) if `true` returns the ssl port
-- @param http2 (boolean) if `true` returns the http2 port
local function get_proxy_port(ssl, http2)
  if ssl == nil then ssl = false end
  for _, entry in ipairs(conf.proxy_listeners) do
    if entry.ssl == ssl and (http2 == nil or entry.http2 == http2) then
      return entry.port
    end
  end
  error("No proxy port found for ssl=" .. tostring(ssl), 2)
end


--- Returns the proxy ip.
-- @function get_proxy_ip
-- @param ssl (boolean) if `true` returns the ssl ip address
-- @param http2 (boolean) if `true` returns the http2 ip address
local function get_proxy_ip(ssl, http2)
  if ssl == nil then ssl = false end
  for _, entry in ipairs(conf.proxy_listeners) do
    if entry.ssl == ssl and (http2 == nil or entry.http2 == http2) then
      return entry.ip
    end
  end
  error("No proxy ip found for ssl=" .. tostring(ssl), 2)
end


--- returns a pre-configured `http_client` for the Kong proxy port.
-- @function proxy_client
-- @param timeout (optional, number) the timeout to use
-- @param forced_port (optional, number) if provided will override the port in
-- the Kong configuration with this port
local function proxy_client(timeout, forced_port)
  local proxy_ip = get_proxy_ip(false)
  local proxy_port = get_proxy_port(false)
  assert(proxy_ip, "No http-proxy found in the configuration")
  return http_client_opts({
    scheme = "http",
    host = proxy_ip,
    port = forced_port or proxy_port,
    timeout = timeout or 60000,
  })
end


--- returns a pre-configured `http_client` for the Kong SSL proxy port.
-- @function proxy_ssl_client
-- @param timeout (optional, number) the timeout to use
-- @param sni (optional, string) the sni to use
local function proxy_ssl_client(timeout, sni)
  local proxy_ip = get_proxy_ip(true, true)
  local proxy_port = get_proxy_port(true, true)
  assert(proxy_ip, "No https-proxy found in the configuration")
  local client = http_client_opts({
    scheme = "https",
    host = proxy_ip,
    port = proxy_port,
    timeout = timeout or 60000,
    ssl_verify = false,
    ssl_server_name = sni,
  })
    return client
end


--- returns a pre-configured `http_client` for the Kong admin port.
-- @function admin_client
-- @param timeout (optional, number) the timeout to use
-- @param forced_port (optional, number) if provided will override the port in
-- the Kong configuration with this port
local function admin_client(timeout, forced_port)
  local admin_ip, admin_port
  for _, entry in ipairs(conf.admin_listeners) do
    if entry.ssl == false then
      admin_ip = entry.ip
      admin_port = entry.port
    end
  end
  assert(admin_ip, "No http-admin found in the configuration")
  return http_client_opts({
    scheme = "http",
    host = admin_ip,
    port = forced_port or admin_port,
    timeout = timeout or 60000
  })
end

--- returns a pre-configured `http_client` for the Kong admin SSL port.
-- @function admin_ssl_client
-- @param timeout (optional, number) the timeout to use
local function admin_ssl_client(timeout)
  local admin_ip, admin_port
  for _, entry in ipairs(conf.proxy_listeners) do
    if entry.ssl == true then
      admin_ip = entry.ip
      admin_port = entry.port
    end
  end
  assert(admin_ip, "No https-admin found in the configuration")
  local client = http_client_opts({
    scheme = "https",
    host = admin_ip,
    port = admin_port,
    timeout = timeout or 60000,
  })
  return client
end


----------------
-- HTTP2 and GRPC clients
-- @section Shell-helpers


-- Generate grpcurl flags from a table of `flag-value`. If `value` is not a
-- string, value is ignored and `flag` is passed as is.
local function gen_grpcurl_opts(opts_t)
  local opts_l = {}

  for opt, val in pairs(opts_t) do
    if val ~= false then
      opts_l[#opts_l + 1] = opt .. " " .. (type(val) == "string" and val or "")
    end
  end

  return table.concat(opts_l, " ")
end


--- Creates an HTTP/2 client, based on the lua-http library.
-- @function http2_client
-- @param host hostname to connect to
-- @param port port to connect to
-- @param tls boolean indicating whether to establish a tls session
-- @return http2 client
local function http2_client(host, port, tls)
  local host = assert(host)
  local port = assert(port)
  tls = tls or false

  -- if Kong/lua-pack is loaded, unload it first
  -- so lua-http can use implementation from compat53.string
  package.loaded.string.unpack = nil
  package.loaded.string.pack = nil

  local request = require "http.request"
  local req = request.new_from_uri({
    scheme = tls and "https" or "http",
    host = host,
    port = port,
  })
  req.version = 2
  req.tls = tls

  if tls then
    local http_tls = require "http.tls"
    local openssl_ctx = require "openssl.ssl.context"
    local n_ctx = http_tls.new_client_context()
    n_ctx:setVerify(openssl_ctx.VERIFY_NONE)
    req.ctx = n_ctx
  end

  local meta = getmetatable(req) or {}

  meta.__call = function(req, opts)
    local headers = opts and opts.headers
    local timeout = opts and opts.timeout

    for k, v in pairs(headers or {}) do
      req.headers:upsert(k, v)
    end

    local headers, stream = req:go(timeout)
    local body = stream:get_body_as_string()
    return body, headers
  end

  return setmetatable(req, meta)
end


--- returns a pre-configured cleartext `http2_client` for the Kong proxy port.
-- @function proxy_client_h2c
-- @return http2 client
local function proxy_client_h2c()
  local proxy_ip = get_proxy_ip(false, true)
  local proxy_port = get_proxy_port(false, true)
  assert(proxy_ip, "No http-proxy found in the configuration")
  return http2_client(proxy_ip, proxy_port)
end


--- returns a pre-configured TLS `http2_client` for the Kong SSL proxy port.
-- @function proxy_client_h2
-- @return http2 client
local function proxy_client_h2()
  local proxy_ip = get_proxy_ip(true, true)
  local proxy_port = get_proxy_port(true, true)
  assert(proxy_ip, "No https-proxy found in the configuration")
  return http2_client(proxy_ip, proxy_port, true)
end

local exec -- forward declaration

--- Creates a gRPC client, based on the grpcurl CLI.
-- @function grpc_client
-- @param host hostname to connect to
-- @param port port to connect to
-- @param opts table with options supported by grpcurl
-- @return grpc client
local function grpc_client(host, port, opts)
  local host = assert(host)
  local port = assert(tostring(port))

  opts = opts or {}
  if not opts["-proto"] then
    opts["-proto"] = MOCK_GRPC_UPSTREAM_PROTO_PATH
  end

  return setmetatable({
    opts = opts,
    cmd_template = string.format("bin/grpcurl %%s %s:%s %%s", host, port)

  }, {
    __call = function(t, args)
      local service = assert(args.service)
      local body = args.body

      local t_body = type(body)
      if t_body ~= "nil" then
        if t_body == "table" then
          body = cjson.encode(body)
        end

        args.opts["-d"] = string.format("'%s'", body)
      end

      local opts = gen_grpcurl_opts(pl_tablex.merge(t.opts, args.opts, true))
      local ok, _, out, err = exec(string.format(t.cmd_template, opts, service), true)

      if ok then
        return ok, ("%s%s"):format(out or "", err or "")
      else
        return nil, ("%s%s"):format(out or "", err or "")
      end
    end
  })
end


--- returns a pre-configured `grpc_client` for the Kong proxy port.
-- @function proxy_client_grpc
-- @param host hostname to connect to
-- @param port port to connect to
-- @return grpc client
local function proxy_client_grpc(host, port)
  local proxy_ip = host or get_proxy_ip(false, true)
  local proxy_port = port or get_proxy_port(false, true)
  assert(proxy_ip, "No http-proxy found in the configuration")
  return grpc_client(proxy_ip, proxy_port, {["-plaintext"] = true})
end

--- returns a pre-configured `grpc_client` for the Kong SSL proxy port.
-- @function proxy_client_grpcs
-- @param host hostname to connect to
-- @param port port to connect to
-- @return grpc client
local function proxy_client_grpcs(host, port)
  local proxy_ip = host or get_proxy_ip(true, true)
  local proxy_port = port or get_proxy_port(true, true)
  assert(proxy_ip, "No https-proxy found in the configuration")
  return grpc_client(proxy_ip, proxy_port, {["-insecure"] = true})
end


---
-- TCP/UDP server helpers
--
-- @section servers


--- Starts a local TCP server.
-- Accepts a single connection (or multiple, if given `opts.requests`)
-- and then closes, echoing what was received (last read, in case
-- of multiple requests).
--
--
-- Options:
--
-- * `opts.timeout`: time after which the server exits, defaults to 360 seconds.
--
-- * `opts.requests`: the number of requests to accept, before exiting. Default 1.
--
-- * `opts.tls`: boolean, make it a ssl server if truthy.
--
-- * `opts.prefix`: string, a prefix to add to the echoed data received.
-- @function tcp_server
-- @param port (number) The port where the server will be listening on
-- @param opts (table) options defining the server's behavior
-- @return A thread object (from the `llthreads2` Lua package)
-- @see kill_tcp_server
local function tcp_server(port, opts)
  local threads = require "llthreads2.ex"
  opts = opts or {}
  local thread = threads.new({
    function(port, opts)
      local socket = require "socket"
      local server = assert(socket.tcp())
      server:settimeout(opts.timeout or 60)
      assert(server:setoption("reuseaddr", true))
      assert(server:bind("*", port))
      assert(server:listen())
      local line
      local oks, fails = 0, 0
      local handshake_done = false
      local n = opts.requests or 1
      for _ = 1, n + 1 do
        local client, err
        if opts.timeout then
          client, err = server:accept()
          if err == "timeout" then
            line = "timeout"
            break

          else
            assert(client, err)
          end

        else
          client = assert(server:accept())
        end

        if opts.tls and handshake_done then
          local ssl = require "spec.helpers.ssl"

          local params = {
            mode = "server",
            protocol = "any",
            key = "spec/fixtures/kong_spec.key",
            certificate = "spec/fixtures/kong_spec.crt",
          }

          client = ssl.wrap(client, params)
          client:dohandshake()
        end

        line, err = client:receive()
        if err == "closed" then
          fails = fails + 1

        else
          if not handshake_done then
            assert(line == "\\START")
            client:send("\\OK\n")
            handshake_done = true

          else
            if line == "@DIE@" then
              client:send(string.format("%d:%d\n", oks, fails))
              client:close()
              break
            end

            oks = oks + 1

            client:send((opts.prefix or "") .. line .. "\n")
          end

          client:close()
        end
      end
      server:close()
      return line
    end
  }, port, opts)

  local thr = thread:start()

  -- not necessary for correctness because we do the handshake,
  -- but avoids harmless "connection error" messages in the wait loop
  -- in case the client is ready before the server below.
  ngx.sleep(0.001)

  local sock = ngx.socket.tcp()
  sock:settimeout(0.01)
  while true do
    if sock:connect("localhost", port) then
      sock:send("\\START\n")
      local ok = sock:receive()
      sock:close()
      if ok == "\\OK" then
        break
      end
    end
  end
  sock:close()

  return thr
end


--- Stops a local TCP server.
-- A server previously created with `tcp_server` can be stopped prematurely by
-- calling this function.
-- @function kill_tcp_server
-- @param port the port the TCP server is listening on.
-- @return oks, fails; the number of successes and failures processed by the server
-- @see tcp_server
local function kill_tcp_server(port)
  local sock = ngx.socket.tcp()
  assert(sock:connect("localhost", port))
  assert(sock:send("@DIE@\n"))
  local str = assert(sock:receive())
  assert(sock:close())
  local oks, fails = str:match("(%d+):(%d+)")
  return tonumber(oks), tonumber(fails)
end


--- Starts a local HTTP server.
-- Accepts a single connection and then closes. Sends a 200 ok, 'Connection:
-- close' response.
-- If the request received has path `/delay` then the response will be delayed
-- by 2 seconds.
-- @function http_server
-- @param `port` The port the server will be listening on
-- @return A thread object (from the `llthreads2` Lua package)
local function http_server(port, ...)
  local threads = require "llthreads2.ex"
  local thread = threads.new({
    function(port)
      local socket = require "socket"
      local server = assert(socket.tcp())
      assert(server:setoption('reuseaddr', true))
      assert(server:bind("*", port))
      assert(server:listen())
      local client = assert(server:accept())

      local lines = {}
      local line, err
      while #lines < 7 do
        line, err = client:receive()
        if err then
          break
        else
          table.insert(lines, line)
        end
      end

      if #lines > 0 and lines[1] == "GET /delay HTTP/1.0" then
        ngx.sleep(2)
      end

      if err then
        server:close()
        error(err)
      end

      client:send("HTTP/1.1 200 OK\r\nConnection: close\r\n\r\n")
      client:close()
      server:close()
      return lines
    end
  }, port)

  return thread:start(...)
end


--- Starts a local UDP server.
-- Reads the specified number of packets and then closes.
-- The server-thread return values depend on `n`:
--
-- * `n = 1`; returns the received packet (string), or `nil + err`
--
-- * `n > 1`; returns `data + err`, where `data` will always be a table with the
--   received packets. So `err` must explicitly be checked for errors.
-- @function udp_server
-- @param `port` The port the server will be listening on (default `MOCK_UPSTREAM_PORT`)
-- @param `n` The number of packets that will be read (default 1)
-- @param `timeout` Timeout per read (default 360)
-- @return A thread object (from the `llthreads2` Lua package)
local function udp_server(port, n, timeout)
  local threads = require "llthreads2.ex"

  local thread = threads.new({
    function(port, n, timeout)
      local socket = require "socket"
      local server = assert(socket.udp())
      server:settimeout(timeout or 360)
      server:setoption("reuseaddr", true)
      server:setsockname("127.0.0.1", port)
      local err
      local data = {}
      local handshake_done = false
      local i = 0
      while i < n do
        local pkt, rport
        pkt, err, rport = server:receivefrom()
        if not pkt then
          break
        end
        if pkt == "KONG_UDP_HELLO" then
          if not handshake_done then
            handshake_done = true
            server:sendto("KONG_UDP_READY", "127.0.0.1", rport)
          end
        else
          i = i + 1
          data[i] = pkt
          err = nil -- upon succes it would contain the remote ip address
        end
      end
      server:close()
      return (n > 1 and data or data[1]), err
    end
  }, port or MOCK_UPSTREAM_PORT, n or 1, timeout)
  thread:start()

  local socket = require "socket"
  local handshake = socket.udp()
  handshake:settimeout(0.01)
  handshake:setsockname("127.0.0.1", 0)
  while true do
    handshake:sendto("KONG_UDP_HELLO", "127.0.0.1", port)
    local data = handshake:receive()
    if data == "KONG_UDP_READY" then
      break
    end
  end
  handshake:close()

  return thread
end

--------------------
-- Custom assertions
--
-- @section assertions

local say = require "say"
local luassert = require "luassert.assert"


--- Waits until a specific condition is met.
-- The check function will repeatedly be called (with a fixed interval), until
-- the condition is met. Throws an error on timeout.
--
-- NOTE: this is a regular Lua function, not a Luassert assertion.
-- @function wait_until
-- @param f check function that should return `truthy` when the condition has
-- been met
-- @param timeout (optional) maximum time to wait after which an error is
-- thrown, defaults to 5.
-- @param step (optional) interval between checks, defaults to 0.05.
-- @return nothing. It returns when the condition is met, or throws an error
-- when it times out.
-- @usage
-- -- wait 10 seconds for a file "myfilename" to appear
-- helpers.wait_until(function() return file_exist("myfilename") end, 10)
local function wait_until(f, timeout, step)
  if type(f) ~= "function" then
    error("arg #1 must be a function", 2)
  end

  if timeout ~= nil and type(timeout) ~= "number" then
    error("arg #2 must be a number", 2)
  end

  if step ~= nil and type(step) ~= "number" then
    error("arg #3 must be a number", 2)
  end

  ngx.update_time()

  timeout = timeout or 5
  step = step or 0.05

  local tstart = ngx.time()
  local texp = tstart + timeout
  local ok, res, err

  repeat
    ok, res, err = pcall(f)
    ngx.sleep(step)
    ngx.update_time()
  until not ok or res or ngx.time() >= texp

  if not ok then
    -- report error from `f`, such as assert gone wrong
    error(tostring(res), 2)
  elseif not res and err then
    -- report a failure for `f` to meet its condition
    -- and eventually an error return value which could be the cause
    error("wait_until() timeout: " .. tostring(err) .. " (after delay: " .. timeout .. "s)", 2)
  elseif not res then
    -- report a failure for `f` to meet its condition
    error("wait_until() timeout (after delay " .. timeout .. "s)", 2)
  end
end


--- Waits for invalidation of a cached key by polling the mgt-api
-- and waiting for a 404 response. Throws an error on timeout.
--
-- NOTE: this is a regular Lua function, not a Luassert assertion.
-- @function wait_for_invalidation
-- @param key (string) the cache-key to check
-- @param timeout (optional) in seconds (for default see `wait_until`).
-- @return nothing. It returns when the key is invalidated, or throws an error
-- when it times out.
-- @usage
-- local cache_key = "abc123"
-- helpers.wait_for_invalidation(cache_key, 10)
local function wait_for_invalidation(key, timeout)
  -- TODO: this code is duplicated all over the codebase,
  -- search codebase for "/cache/" endpoint
  local api_client = admin_client()
  wait_until(function()
    local res = api_client:get("/cache/" .. key)
    res:read_body()
    return res.status == 404
  end, timeout)
end


--- Generic modifier "response".
-- Will set a "response" value in the assertion state, so following
-- assertions will operate on the value set.
-- @function response
-- @param response_obj results from `http_client:send` function (or any of the
-- shortcuts `client:get`, `client:post`, etc).
-- @usage
-- local res = client:get("/request", { .. request options here ..})
-- local response_length = assert.response(res).has.header("Content-Length")
local function modifier_response(state, arguments, level)
  assert(arguments.n > 0,
        "response modifier requires a response object as argument")

  local res = arguments[1]

  assert(type(res) == "table" and type(res.read_body) == "function",
         "response modifier requires a response object as argument, got: " .. tostring(res))

  rawset(state, "kong_response", res)
  rawset(state, "kong_request", nil)

  return state
end
luassert:register("modifier", "response", modifier_response)


--- Generic modifier "request".
-- Will set a "request" value in the assertion state, so following
-- assertions will operate on the value set.
--
-- The request must be inside a 'response' from the `mock_upstream`. If a request
-- is send to the `mock_upstream` endpoint `"/request"`, it will echo the request
-- received in the body of the response.
-- @function request
-- @param response_obj results from `http_client:send` function (or any of the
-- shortcuts `client:get`, `client:post`, etc).
-- @usage
-- local res = client:post("/request", {
--               headers = { ["Content-Type"] = "application/json" },
--               body = { hello = "world" },
--             })
-- local request_length = assert.request(res).has.header("Content-Length")
local function modifier_request(state, arguments, level)
  local generic = "The assertion 'request' modifier takes a http response"
                .. " object as input to decode the json-body returned by"
                .. " mock_upstream, to retrieve the proxied request."

  local res = arguments[1]

  assert(type(res) == "table" and type(res.read_body) == "function",
         "Expected a http response object, got '" .. tostring(res) .. "'. " .. generic)

  local body, request, err
  body = assert(res:read_body())
  request, err = cjson.decode(body)

  assert(request, "Expected the http response object to have a json encoded body,"
                  .. " but decoding gave error '" .. tostring(err) .. "'. Obtained body: "
                  .. body .. "\n." .. generic)


  if lookup((res.headers or {}),"X-Powered-By") ~= "mock_upstream" then
    error("Could not determine the response to be from mock_upstream")
  end

  rawset(state, "kong_request", request)
  rawset(state, "kong_response", nil)

  return state
end
luassert:register("modifier", "request", modifier_request)


--- Generic fail assertion. A convenience function for debugging tests, always
-- fails. It will output the values it was called with as a table, with an `n`
-- field to indicate the number of arguments received. See also `intercept`.
-- @function fail
-- @param ... any set of parameters to be displayed with the failure
-- @see intercept
-- @usage
-- assert.fail(some, value)
local function fail(state, args)
  local out = {}
  for k,v in pairs(args) do out[k] = v end
  args[1] = out
  args.n = 1
  return false
end
say:set("assertion.fail.negative", [[
Fail assertion was called with the following parameters (formatted as a table);
%s
]])
luassert:register("assertion", "fail", fail,
                  "assertion.fail.negative",
                  "assertion.fail.negative")


--- Assertion to check whether a value lives in an array.
-- @function contains
-- @param expected The value to search for
-- @param array The array to search for the value
-- @param pattern (optional) If truthy, then `expected` is matched as a Lua string
-- pattern
-- @return the array index at which the value was found
-- @usage
-- local arr = { "one", "three" }
-- local i = assert.contains("one", arr)        --> passes; i == 1
-- local i = assert.contains("two", arr)        --> fails
-- local i = assert.contains("ee$", arr, true)  --> passes; i == 2
local function contains(state, args)
  local expected, arr, pattern = unpack(args)
  local found
  for i = 1, #arr do
    if (pattern and string.match(arr[i], expected)) or arr[i] == expected then
      found = i
      break
    end
  end
  return found ~= nil, {found}
end
say:set("assertion.contains.negative", [[
Expected array to contain element.
Expected to contain:
%s
]])
say:set("assertion.contains.positive", [[
Expected array to not contain element.
Expected to not contain:
%s
]])
luassert:register("assertion", "contains", contains,
                  "assertion.contains.negative",
                  "assertion.contains.positive")

local deep_sort do
  local function deep_compare(a, b)
    if a == nil then
      a = ""
    end

    if b == nil then
      b = ""
    end

    deep_sort(a)
    deep_sort(b)

    if type(a) ~= type(b) then
      return type(a) < type(b)
    end

    if type(a) == "table" then
      return deep_compare(a[1], b[1])
    end

    return a < b
  end

  function deep_sort(t)
    if type(t) == "table" then
      for _, v in pairs(t) do
        deep_sort(v)
      end
      table.sort(t, deep_compare)
    end

    return t
  end
end


--- Assertion to check the status-code of a http response.
-- @function status
-- @param expected the expected status code
-- @param response (optional) results from `http_client:send` function,
-- alternatively use `response`.
-- @return the response body as a string, for a json body see `jsonbody`.
-- @usage
-- local res = assert(client:send { .. your request params here .. })
-- local body = assert.has.status(200, res)             -- or alternativly
-- local body = assert.response(res).has.status(200)    -- does the same
local function res_status(state, args)
  assert(not rawget(state, "kong_request"),
         "Cannot check statuscode against a request object,"
       .. " only against a response object")

  local expected = args[1]
  local res = args[2] or rawget(state, "kong_response")

  assert(type(expected) == "number",
         "Expected response code must be a number value. Got: " .. tostring(expected))
  assert(type(res) == "table" and type(res.read_body) == "function",
         "Expected a http_client response. Got: " .. tostring(res))

  if expected ~= res.status then
    local body, err = res:read_body()
    if not body then body = "Error reading body: " .. err end
    table.insert(args, 1, pl_stringx.strip(body))
    table.insert(args, 1, res.status)
    table.insert(args, 1, expected)
    args.n = 3

    if res.status == 500 then
      -- on HTTP 500, we can try to read the server's error logs
      -- for debugging purposes (very useful for travis)
      local str = pl_file.read(conf.nginx_err_logs)
      if not str then
        return false -- no err logs to read in this prefix
      end

      local str_t = pl_stringx.splitlines(str)
      local first_line = #str_t - math.min(60, #str_t) + 1
      local msg_t = {"\nError logs (" .. conf.nginx_err_logs .. "):"}
      for i = first_line, #str_t do
        msg_t[#msg_t+1] = str_t[i]
      end

      table.insert(args, 4, table.concat(msg_t, "\n"))
      args.n = 4
    end

    return false
  else
    local body, err = res:read_body()
    local output = body
    if not output then output = "Error reading body: " .. err end
    output = pl_stringx.strip(output)
    table.insert(args, 1, output)
    table.insert(args, 1, res.status)
    table.insert(args, 1, expected)
    args.n = 3
    return true, {pl_stringx.strip(body)}
  end
end
say:set("assertion.res_status.negative", [[
Invalid response status code.
Status expected:
%s
Status received:
%s
Body:
%s
%s]])
say:set("assertion.res_status.positive", [[
Invalid response status code.
Status not expected:
%s
Status received:
%s
Body:
%s
%s]])
luassert:register("assertion", "status", res_status,
                  "assertion.res_status.negative", "assertion.res_status.positive")
luassert:register("assertion", "res_status", res_status,
                  "assertion.res_status.negative", "assertion.res_status.positive")


--- Checks and returns a json body of an http response/request. Only checks
-- validity of the json, does not check appropriate headers. Setting the target
-- to check can be done through the `request` and `response` modifiers.
--
-- For a non-json body, see the `status` assertion.
-- @function jsonbody
-- @return the decoded json as a table
-- @usage
-- local res = assert(client:send { .. your request params here .. })
-- local json_table = assert.response(res).has.jsonbody()
local function jsonbody(state, args)
  assert(args[1] == nil and rawget(state, "kong_request") or rawget(state, "kong_response"),
         "the `jsonbody` assertion does not take parameters. " ..
         "Use the `response`/`require` modifiers to set the target to operate on")

  if rawget(state, "kong_response") then
    local body = rawget(state, "kong_response"):read_body()
    local json, err = cjson.decode(body)
    if not json then
      table.insert(args, 1, "Error decoding: " .. tostring(err) .. "\nResponse body:" .. body)
      args.n = 1
      return false
    end
    return true, {json}

  else
    local r = rawget(state, "kong_request")
    if r.post_data
    and (r.post_data.kind == "json" or r.post_data.kind == "json (error)")
    and r.post_data.params
    then
      local pd = r.post_data
      return true, { { params = pd.params, data = pd.text, error = pd.error, kind = pd.kind } }

    else
      error("No json data found in the request")
    end
  end
end
say:set("assertion.jsonbody.negative", [[
Expected response body to contain valid json. Got:
%s
]])
say:set("assertion.jsonbody.positive", [[
Expected response body to not contain valid json. Got:
%s
]])
luassert:register("assertion", "jsonbody", jsonbody,
                  "assertion.jsonbody.negative",
                  "assertion.jsonbody.positive")


--- Asserts that a named header in a `headers` subtable exists.
-- Header name comparison is done case-insensitive.
-- @function header
-- @param name header name to look for (case insensitive).
-- @see response
-- @see request
-- @return value of the header
-- @usage
-- local res = client:get("/request", { .. request options here ..})
-- local resp_header_value = assert.response(res).has.header("Content-Length")
-- local req_header_value = assert.request(res).has.header("Content-Length")
local function res_header(state, args)
  local header = args[1]
  local res = args[2] or rawget(state, "kong_request") or rawget(state, "kong_response")
  assert(type(res) == "table" and type(res.headers) == "table",
         "'header' assertion input does not contain a 'headers' subtable")
  local value = lookup(res.headers, header)
  table.insert(args, 1, res.headers)
  table.insert(args, 1, header)
  args.n = 2
  if not value then
    return false
  end
  return true, {value}
end
say:set("assertion.res_header.negative", [[
Expected header:
%s
But it was not found in:
%s
]])
say:set("assertion.res_header.positive", [[
Did not expected header:
%s
But it was found in:
%s
]])
luassert:register("assertion", "header", res_header,
                  "assertion.res_header.negative",
                  "assertion.res_header.positive")


---
-- An assertion to look for a query parameter in a query string.
-- Parameter name comparison is done case-insensitive.
-- @function queryparam
-- @param name name of the query parameter to look up (case insensitive)
-- @return value of the parameter
-- @usage
-- local res = client:get("/request", {
--               query = { hello = "world" },
--             })
-- local param_value = assert.request(res).has.queryparam("hello")
local function req_query_param(state, args)
  local param = args[1]
  local req = rawget(state, "kong_request")
  assert(req, "'queryparam' assertion only works with a request object")
  local params
  if type(req.uri_args) == "table" then
    params = req.uri_args

  else
    error("No query parameters found in request object")
  end
  local value = lookup(params, param)
  table.insert(args, 1, params)
  table.insert(args, 1, param)
  args.n = 2
  if not value then
    return false
  end
  return true, {value}
end
say:set("assertion.req_query_param.negative", [[
Expected query parameter:
%s
But it was not found in:
%s
]])
say:set("assertion.req_query_param.positive", [[
Did not expected query parameter:
%s
But it was found in:
%s
]])
luassert:register("assertion", "queryparam", req_query_param,
                  "assertion.req_query_param.negative",
                  "assertion.req_query_param.positive")


---
-- Adds an assertion to look for a urlencoded form parameter in a request.
-- Parameter name comparison is done case-insensitive. Use the `request` modifier to set
-- the request to operate on.
-- @function formparam
-- @param name name of the form parameter to look up (case insensitive)
-- @return value of the parameter
-- @usage
-- local r = assert(proxy_client:post("/request", {
--   body    = {
--     hello = "world",
--   },
--   headers = {
--     host             = "mock_upstream",
--     ["Content-Type"] = "application/x-www-form-urlencoded",
--   },
-- })
-- local value = assert.request(r).has.formparam("hello")
-- assert.are.equal("world", value)
local function req_form_param(state, args)
  local param = args[1]
  local req = rawget(state, "kong_request")
  assert(req, "'formparam' assertion can only be used with a mock_upstream request object")

  local value
  if req.post_data
  and (req.post_data.kind == "form" or req.post_data.kind == "multipart-form")
  then
    value = lookup(req.post_data.params or {}, param)
  else
    error("Could not determine the request to be from either mock_upstream")
  end

  table.insert(args, 1, req)
  table.insert(args, 1, param)
  args.n = 2
  if not value then
    return false
  end
  return true, {value}
end
say:set("assertion.req_form_param.negative", [[
Expected url encoded form parameter:
%s
But it was not found in request:
%s
]])
say:set("assertion.req_form_param.positive", [[
Did not expected url encoded form parameter:
%s
But it was found in request:
%s
]])
luassert:register("assertion", "formparam", req_form_param,
                  "assertion.req_form_param.negative",
                  "assertion.req_form_param.positive")


---
-- Assertion to ensure a value is greater than a base value.
-- @function is_gt
-- @param base the base value to compare against
-- @param value the value that must be greater than the base value
local function is_gt(state, arguments)
  local expected = arguments[1]
  local value = arguments[2]

  arguments[1] = value
  arguments[2] = expected

  return value > expected
end
say:set("assertion.gt.negative", [[
Given value (%s) should be greater than expected value (%s)
]])
say:set("assertion.gt.positive", [[
Given value (%s) should not be greater than expected value (%s)
]])
luassert:register("assertion", "gt", is_gt,
                  "assertion.gt.negative",
                  "assertion.gt.positive")

--- Generic modifier "certificate".
-- Will set a "certificate" value in the assertion state, so following
-- assertions will operate on the value set.
-- @function certificate
-- @param cert The cert text
-- @see cn
-- @usage
-- assert.certificate(cert).has.cn("ssl-example.com")
local function modifier_certificate(state, arguments, level)
  local generic = "The assertion 'certficate' modifier takes a cert text"
                .. " as input to validate certificate parameters"
                .. " against."
  local cert = arguments[1]
  assert(type(cert) == "string",
         "Expected a certificate text, got '" .. tostring(cert) .. "'. " .. generic)
  rawset(state, "kong_certificate", cert)
  return state
end
luassert:register("modifier", "certificate", modifier_certificate)

--- Assertion to check whether a CN is matched in an SSL cert.
-- @function cn
-- @param expected The CN value
-- @param cert The cert text
-- @return the CN found in the cert
-- @see certificate
-- @usage
-- assert.cn("ssl-example.com", cert)
--
-- -- alternative:
-- assert.certificate(cert).has.cn("ssl-example.com")
local function assert_cn(state, args)
  local expected = args[1]
  if args[2] and rawget(state, "kong_certificate") then
    error("assertion 'cn' takes either a 'certificate' modifier, or 2 parameters, not both")
  end
  local cert = args[2] or rawget(state, "kong_certificate")
  local cn = string.match(cert, "CN%s*=%s*([^%s,]+)")
  args[2] = cn or "(CN not found in certificate)"
  args.n = 2
  return cn == expected
end
say:set("assertion.cn.negative", [[
Expected certificate to have the given CN value.
Expected CN:
%s
Got instead:
%s
]])
say:set("assertion.cn.positive", [[
Expected certificate to not have the given CN value.
Expected CN to not be:
%s
Got instead:
%s
]])
luassert:register("assertion", "cn", assert_cn,
                  "assertion.cn.negative",
                  "assertion.cn.positive")

do
  --- Generic modifier "logfile"
  -- Will set an "errlog_path" value in the assertion state.
  -- @function logfile
  -- @param path A path to the log file (defaults to the test prefix's
  -- errlog).
  -- @see line
  -- @see clean_logfile
  -- @usage
  -- assert.logfile("./my/logfile.log").has.no.line("[error]", true)
  local function modifier_errlog(state, args)
    local errlog_path = args[1] or conf.nginx_err_logs

    assert(type(errlog_path) == "string", "logfile modifier expects nil, or " ..
                                          "a string as argument, got: "      ..
                                          type(errlog_path))

    rawset(state, "errlog_path", errlog_path)

    return state
  end

  luassert:register("modifier", "errlog", modifier_errlog) -- backward compat
  luassert:register("modifier", "logfile", modifier_errlog)


  --- Assertion checking if any line from a file matches the given regex or
  -- substring.
  -- @function line
  -- @param regex The regex to evaluate against each line.
  -- @param plain If true, the regex argument will be considered as a plain
  -- string.
  -- @param timeout An optional timeout after which the assertion will fail if
  -- reached.
  -- @param fpath An optional path to the file (defaults to the filelog
  -- modifier)
  -- @see logfile
  -- @see clean_logfile
  -- @usage
  -- helpers.clean_logfile()
  --
  -- -- run some tests here
  --
  -- assert.logfile().has.no.line("[error]", true)
  local function match_line(state, args)
    local regex = args[1]
    local plain = args[2]
    local timeout = args[3] or 2
    local fpath = args[4] or rawget(state, "errlog_path")

    assert(type(regex) == "string",
           "Expected the regex argument to be a string")
    assert(type(fpath) == "string",
           "Expected the file path argument to be a string")
    assert(type(timeout) == "number" and timeout > 0,
           "Expected the timeout argument to be a positive number")

    local pok = pcall(wait_until, function()
      local logs = pl_file.read(fpath)
      local from, _, err

      for line in logs:gmatch("[^\r\n]+") do
        if plain then
          from = string.find(line, regex, nil, true)

        else
          from, _, err = ngx.re.find(line, regex)
          if err then
            error(err)
          end
        end

        if from then
          table.insert(args, 1, line)
          table.insert(args, 1, regex)
          args.n = 2
          return true
        end
      end
    end, timeout)

    table.insert(args, 1, fpath)
    args.n = args.n + 1

    return pok
  end

  say:set("assertion.match_line.negative", unindent [[
    Expected file at:
    %s
    To match:
    %s
  ]])
  say:set("assertion.match_line.positive", unindent [[
    Expected file at:
    %s
    To not match:
    %s
    But matched line:
    %s
  ]])
  luassert:register("assertion", "line", match_line,
                    "assertion.match_line.negative",
                    "assertion.match_line.positive")
end


----------------
-- DNS-record mocking.
-- These function allow to create mock dns records that the test Kong instance
-- will use to resolve names. The created mocks are injected by the `start_kong`
-- function.
-- @usage
-- -- Create a new DNS mock and add some DNS records
-- local fixtures = {
--   dns_mock = helpers.dns_mock.new { mocks_only = true }
-- }
--
-- fixtures.dns_mock:SRV {
--   name = "my.srv.test.com",
--   target = "a.my.srv.test.com",
--   port = 80,
-- }
-- fixtures.dns_mock:SRV {
--   name = "my.srv.test.com",     -- adding same name again: record gets 2 entries!
--   target = "b.my.srv.test.com", -- a.my.srv.test.com and b.my.srv.test.com
--   port = 8080,
-- }
-- fixtures.dns_mock:A {
--   name = "a.my.srv.test.com",
--   address = "127.0.0.1",
-- }
-- fixtures.dns_mock:A {
--   name = "b.my.srv.test.com",
--   address = "127.0.0.1",
-- }
-- @section DNS-mocks


local dns_mock = {}
do
  dns_mock.__index = dns_mock
  dns_mock.__tostring = function(self)
    -- fill array to prevent json encoding errors
    local out = {
      mocks_only = self.mocks_only,
      records = {}
    }
    for i = 1, 33 do
      out.records[i] = self[i] or {}
    end
    local json = assert(cjson.encode(out))
    return json
  end


  local TYPE_A, TYPE_AAAA, TYPE_CNAME, TYPE_SRV = 1, 28, 5, 33


  --- Creates a new DNS mock.
  -- The options table supports the following fields:
  --
  -- - `mocks_only`: boolean, if set to `true` then only mock records will be
  --   returned. If `falsy` it will fall through to an actual DNS lookup.
  -- @function dns_mock.new
  -- @param options table with mock options
  -- @return dns_mock object
  -- @usage
  -- local mock = helpers.dns_mock.new { mocks_only = true }
  function dns_mock.new(options)
    return setmetatable(options or {}, dns_mock)
  end


  --- Adds an SRV record to the DNS mock.
  -- Fields `name`, `target`, and `port` are required. Other fields get defaults:
  --
  -- * `weight`; 20
  -- * `ttl`; 600
  -- * `priority`; 20
  -- @param rec the mock DNS record to insert
  -- @return true
  function dns_mock:SRV(rec)
    if self == dns_mock then
      error("can't operate on the class, you must create an instance", 2)
    end
    if getmetatable(self or {}) ~= dns_mock then
      error("SRV method must be called using the colon notation", 2)
    end
    assert(rec, "Missing record parameter")
    local name = assert(rec.name, "No name field in SRV record")

    self[TYPE_SRV] = self[TYPE_SRV] or {}
    local query_answer = self[TYPE_SRV][name]
    if not query_answer then
      query_answer = {}
      self[TYPE_SRV][name] = query_answer
    end

    table.insert(query_answer, {
      type = TYPE_SRV,
      name = name,
      target = assert(rec.target, "No target field in SRV record"),
      port = assert(rec.port, "No port field in SRV record"),
      weight = rec.weight or 10,
      ttl = rec.ttl or 600,
      priority = rec.priority or 20,
      class = rec.class or 1
    })
    return true
  end


  --- Adds an A record to the DNS mock.
  -- Fields `name` and `address` are required. Other fields get defaults:
  --
  -- * `ttl`; 600
  -- @param rec the mock DNS record to insert
  -- @return true
  function dns_mock:A(rec)
    if self == dns_mock then
      error("can't operate on the class, you must create an instance", 2)
    end
    if getmetatable(self or {}) ~= dns_mock then
      error("A method must be called using the colon notation", 2)
    end
    assert(rec, "Missing record parameter")
    local name = assert(rec.name, "No name field in A record")

    self[TYPE_A] = self[TYPE_A] or {}
    local query_answer = self[TYPE_A][name]
    if not query_answer then
      query_answer = {}
      self[TYPE_A][name] = query_answer
    end

    table.insert(query_answer, {
      type = TYPE_A,
      name = name,
      address = assert(rec.address, "No address field in A record"),
      ttl = rec.ttl or 600,
      class = rec.class or 1
    })
    return true
  end


  --- Adds an AAAA record to the DNS mock.
  -- Fields `name` and `address` are required. Other fields get defaults:
  --
  -- * `ttl`; 600
  -- @param rec the mock DNS record to insert
  -- @return true
  function dns_mock:AAAA(rec)
    if self == dns_mock then
      error("can't operate on the class, you must create an instance", 2)
    end
    if getmetatable(self or {}) ~= dns_mock then
      error("AAAA method must be called using the colon notation", 2)
    end
    assert(rec, "Missing record parameter")
    local name = assert(rec.name, "No name field in AAAA record")

    self[TYPE_AAAA] = self[TYPE_AAAA] or {}
    local query_answer = self[TYPE_AAAA][name]
    if not query_answer then
      query_answer = {}
      self[TYPE_AAAA][name] = query_answer
    end

    table.insert(query_answer, {
      type = TYPE_AAAA,
      name = name,
      address = assert(rec.address, "No address field in AAAA record"),
      ttl = rec.ttl or 600,
      class = rec.class or 1
    })
    return true
  end


  --- Adds a CNAME record to the DNS mock.
  -- Fields `name` and `cname` are required. Other fields get defaults:
  --
  -- * `ttl`; 600
  -- @param rec the mock DNS record to insert
  -- @return true
  function dns_mock:CNAME(rec)
    if self == dns_mock then
      error("can't operate on the class, you must create an instance", 2)
    end
    if getmetatable(self or {}) ~= dns_mock then
      error("CNAME method must be called using the colon notation", 2)
    end
    assert(rec, "Missing record parameter")
    local name = assert(rec.name, "No name field in CNAME record")

    self[TYPE_CNAME] = self[TYPE_CNAME] or {}
    local query_answer = self[TYPE_CNAME][name]
    if not query_answer then
      query_answer = {}
      self[TYPE_CNAME][name] = query_answer
    end

    table.insert(query_answer, {
      type = TYPE_CNAME,
      name = name,
      cname = assert(rec.cname, "No cname field in CNAME record"),
      ttl = rec.ttl or 600,
      class = rec.class or 1
    })
    return true
  end
end


----------------
-- Shell helpers
-- @section Shell-helpers

--- Execute a command.
-- Modified version of `pl.utils.executeex()` so the output can directly be
-- used on an assertion.
-- @function execute
-- @param cmd command string to execute
-- @param pl_returns (optional) boolean: if true, this function will
-- return the same values as Penlight's executeex.
-- @return if `pl_returns` is true, returns four return values
-- (ok, code, stdout, stderr); if `pl_returns` is false,
-- returns either (false, stderr) or (true, stderr, stdout).
function exec(cmd, pl_returns)
  local ok, code, stdout, stderr = pl_utils.executeex(cmd)
  if pl_returns then
    return ok, code, stdout, stderr
  end
  if not ok then
    stdout = nil -- don't return 3rd value if fail because of busted's `assert`
  end
  return ok, stderr, stdout
end


--- Execute a Kong command.
-- @function kong_exec
-- @param cmd Kong command to execute, eg. `start`, `stop`, etc.
-- @param env (optional) table with kong parameters to set as environment
-- variables, overriding the test config (each key will automatically be
-- prefixed with `KONG_` and be converted to uppercase)
-- @param pl_returns (optional) boolean: if true, this function will
-- return the same values as Penlight's `executeex`.
-- @param env_vars (optional) a string prepended to the command, so
-- that arbitrary environment variables may be passed
-- @return if `pl_returns` is true, returns four return values
-- (ok, code, stdout, stderr); if `pl_returns` is false,
-- returns either (false, stderr) or (true, stderr, stdout).
function kong_exec(cmd, env, pl_returns, env_vars)
  cmd = cmd or ""
  env = env or {}

  -- Insert the Lua path to the custom-plugin fixtures
  do
    local function cleanup(t)
      if t then
        t = pl_stringx.strip(t)
        if t:sub(-1,-1) == ";" then
          t = t:sub(1, -2)
        end
      end
      return t ~= "" and t or nil
    end
    local paths = {}
    table.insert(paths, cleanup(CUSTOM_PLUGIN_PATH))
    table.insert(paths, cleanup(env.lua_package_path))
    table.insert(paths, cleanup(conf.lua_package_path))
    env.lua_package_path = table.concat(paths, ";")
    -- note; the nginx config template will add a final ";;", so no need to
    -- include that here
  end

  if not env.plugins then
    env.plugins = "bundled,dummy,cache,rewriter,error-handler-log," ..
                  "error-generator,error-generator-last," ..
                  "short-circuit"
  end

  -- build Kong environment variables
  env_vars = env_vars or ""
  for k, v in pairs(env) do
    env_vars = string.format("%s KONG_%s='%s'", env_vars, k:upper(), v)
  end

  return exec(env_vars .. " " .. BIN_PATH .. " " .. cmd, pl_returns)
end


--- Prepares the Kong environment.
-- Creates the working directory if it does not exist.
-- @param prefix (optional) path to the working directory, if omitted the test
-- configuration will be used
-- @function prepare_prefix
local function prepare_prefix(prefix)
  return pl_dir.makepath(prefix or conf.prefix)
end


--- Cleans the Kong environment.
-- Deletes the working directory if it exists.
-- @param prefix (optional) path to the working directory, if omitted the test
-- configuration will be used
-- @function clean_prefix
local function clean_prefix(prefix)
  prefix = prefix or conf.prefix
  if pl_path.exists(prefix) then
    pl_dir.rmtree(prefix)
  end
end


-- Reads the pid from a pid file and returns it, or nil + err
local function get_pid_from_file(pid_path)
  local pid
  local fd, err = io.open(pid_path)
  if not fd then
    return nil, err
  end

  pid = fd:read("*l")
  fd:close()

  return pid
end


local function pid_dead(pid, timeout)
  local max_time = ngx.now() + (timeout or 10)

  repeat
    if not pl_utils.execute("ps -p " .. pid .. " >/dev/null 2>&1") then
      return true
    end
    -- still running, wait some more
    ngx.sleep(0.05)
  until ngx.now() >= max_time

  return false
end

-- Waits for the termination of a pid.
-- @param pid_path Filename of the pid file.
-- @param timeout (optional) in seconds, defaults to 10.
local function wait_pid(pid_path, timeout, is_retry)
  local pid = get_pid_from_file(pid_path)

  if pid then
    if pid_dead(pid, timeout) then
      return
    end

    if is_retry then
      return
    end

    -- Timeout reached: kill with SIGKILL
    pl_utils.execute("kill -9 " .. pid .. " >/dev/null 2>&1")

    -- Sanity check: check pid again, but don't loop.
    wait_pid(pid_path, timeout, true)
  end
end


--- Return the actual configuration running at the given prefix.
-- It may differ from the default, as it may have been modified
-- by the `env` table given to start_kong.
-- @function get_running_conf
-- @param prefix (optional) The prefix path where the kong instance is running,
-- defaults to the prefix in the default config.
-- @return The conf table of the running instance, or nil + error.
local function get_running_conf(prefix)
  local default_conf = conf_loader(nil, {prefix = prefix or conf.prefix})
  return conf_loader.load_config_file(default_conf.kong_env)
end


--- Clears the logfile. Will overwrite the logfile with an empty file.
-- @function clean_logfile
-- @param logfile (optional) filename to clear, defaults to the current
-- error-log file
-- @return nothing
-- @see line
local function clean_logfile(logfile)
  logfile = logfile or (get_running_conf() or conf).nginx_err_logs
  os.execute(":> " .. logfile)
end


--- Return the actual Kong version the tests are running against.
-- See [version.lua](https://github.com/kong/version.lua) for the format. This
-- is mostly useful for testing plugins that should work with multiple Kong versions.
-- @function get_version
-- @return a `version` object
-- @usage
-- local version = require 'version'
-- if helpers.get_version() < version("0.15.0") then
--   -- do something
-- end
local function get_version()
  return version(select(3, assert(kong_exec("version"))))
end


local function render_fixtures(conf, env, prefix, fixtures)

  if fixtures and (fixtures.http_mock or fixtures.stream_mock) then
    -- prepare the prefix so we get the full config in the
    -- hidden `.kong_env` file, including test specified env vars etc
    assert(kong_exec("prepare --conf " .. conf, env))
    local render_config = assert(conf_loader(prefix .. "/.kong_env", nil,
                                             { from_kong_env = true }))

    for _, mocktype in ipairs { "http_mock", "stream_mock" } do

      for filename, contents in pairs(fixtures[mocktype] or {}) do
        -- render the file using the full configuration
        contents = assert(prefix_handler.compile_conf(render_config, contents))

        -- write file to prefix
        filename = prefix .. "/" .. filename .. "." .. mocktype
        assert(pl_utils.writefile(filename, contents))
      end
    end
  end

  if fixtures and fixtures.dns_mock then
    -- write the mock records to the prefix
    assert(getmetatable(fixtures.dns_mock) == dns_mock,
           "expected dns_mock to be of a helpers.dns_mock class")
    assert(pl_utils.writefile(prefix .. "/dns_mock_records.json",
                              tostring(fixtures.dns_mock)))

    -- add the mock resolver to the path to ensure the records are loaded
    if env.lua_package_path then
      env.lua_package_path = DNS_MOCK_LUA_PATH .. ";" .. env.lua_package_path
    else
      env.lua_package_path = DNS_MOCK_LUA_PATH
    end
  else
    -- remove any old mocks if they exist
    os.remove(prefix .. "/dns_mock_records.json")
  end

  return true
end


local function build_go_plugins(path)
  if pl_path.exists(pl_path.join(path, "go.mod")) then
    local ok, _, _, stderr = pl_utils.executeex(string.format(
            "cd %s; go mod tidy; go mod download", path))
    assert(ok, stderr)
  end
  for _, go_source in ipairs(pl_dir.getfiles(path, "*.go")) do
    local ok, _, _, stderr = pl_utils.executeex(string.format(
            "cd %s; go build %s",
            path, pl_path.basename(go_source)
    ))
    assert(ok, stderr)
  end
end

local function isnewer(path_a, path_b)
  if not pl_path.exists(path_a) then
    return true
  end
  if not pl_path.exists(path_b) then
    return false
  end
  return assert(pl_path.getmtime(path_b)) > assert(pl_path.getmtime(path_a))
end

local function make(workdir, specs)
  workdir = pl_path.normpath(workdir or pl_path.currentdir())

  for _, spec in ipairs(specs) do
    local targetpath = pl_path.join(workdir, spec.target)
    for _, src in ipairs(spec.src) do
      local srcpath = pl_path.join(workdir, src)
      if isnewer(targetpath, srcpath) then
        local ok, _, _, stderr = pl_utils.executeex(string.format("cd %s; %s", workdir, spec.cmd))
        assert(ok, stderr)
        if isnewer(targetpath, srcpath) then
          error(string.format("couldn't make %q newer than %q", targetpath, srcpath))
        end
        break
      end
    end
  end

  return true
end

local grpc_target_proc
local function start_grpc_target()
  local ngx_pipe = require "ngx.pipe"
  assert(make(GRPC_TARGET_SRC_PATH, {
    {
      target = "targetservice/targetservice.pb.go",
      src    = { "../targetservice.proto" },
      cmd    = "protoc --go_out=. --go-grpc_out=. -I ../ ../targetservice.proto",
    },
    {
      target = "targetservice/targetservice_grpc.pb.go",
      src    = { "../targetservice.proto" },
      cmd    = "protoc --go_out=. --go-grpc_out=. -I ../ ../targetservice.proto",
    },
    {
      target = "target",
      src    = { "grpc-target.go", "targetservice/targetservice.pb.go", "targetservice/targetservice_grpc.pb.go" },
      cmd    = "go mod tidy && go mod download all && go build",
    },
  }))
  grpc_target_proc = assert(ngx_pipe.spawn({ GRPC_TARGET_SRC_PATH .. "/target" }, {
      merge_stderr = true,
  }))

  return true
end

local function stop_grpc_target()
  if grpc_target_proc then
    grpc_target_proc:kill(resty_signal.signum("QUIT"))
    grpc_target_proc = nil
  end
end

local function get_grpc_target_port()
  return 15010
end


--- Start the Kong instance to test against.
-- The fixtures passed to this function can be 3 types:
--
-- * DNS mocks
--
-- * Nginx server blocks to be inserted in the http module
--
-- * Nginx server blocks to be inserted in the stream module
-- @function start_kong
-- @param env table with Kong configuration parameters (and values)
-- @param tables list of database tables to truncate before starting
-- @param preserve_prefix (boolean) if truthy, the prefix will not be cleaned
-- before starting
-- @param fixtures tables with fixtures, dns, http and stream mocks.
-- @return return values from `execute`
-- @usage
-- -- example mocks
-- -- Create a new DNS mock and add some DNS records
-- local fixtures = {
--   http_mock = {},
--   stream_mock = {},
--   dns_mock = helpers.dns_mock.new()
-- }
--
-- fixtures.dns_mock:A {
--   name = "a.my.srv.test.com",
--   address = "127.0.0.1",
-- }
--
-- -- The blocks below will be rendered by the Kong template renderer, like other
-- -- custom Kong templates. Hence the `${{xxxx}}` values.
-- -- Multiple mocks can be added each under their own filename ("my_server_block" below)
-- fixtures.http_mock.my_server_block = [[
--      server {
--          server_name my_server;
--          listen 10001 ssl;
--
--          ssl_certificate ${{SSL_CERT}};
--          ssl_certificate_key ${{SSL_CERT_KEY}};
--          ssl_protocols TLSv1.1 TLSv1.2 TLSv1.3;
--
--          location ~ "/echobody" {
--            content_by_lua_block {
--              ngx.req.read_body()
--              local echo = ngx.req.get_body_data()
--              ngx.status = status
--              ngx.header["Content-Length"] = #echo + 1
--              ngx.say(echo)
--            }
--          }
--      }
--    ]]
--
-- fixtures.stream_mock.my_server_block = [[
--      server {
--        -- insert stream server config here
--      }
--    ]]
--
-- assert(helpers.start_kong( {database = "postgres"}, nil, nil, fixtures))
local function start_kong(env, tables, preserve_prefix, fixtures)
  if tables ~= nil and type(tables) ~= "table" then
    error("arg #2 must be a list of tables to truncate")
  end
  env = env or {}
  local prefix = env.prefix or conf.prefix

  -- go plugins are enabled
  --  compile fixture go plugins if any setting mentions it
  for _,v in pairs(env) do
    if type(v) == "string" and v:find(GO_PLUGIN_PATH) then
      build_go_plugins(GO_PLUGIN_PATH)
      break
    end
  end

  -- note: set env var "KONG_TEST_DONT_CLEAN" !! the "_TEST" will be dropped
  if not (preserve_prefix or os.getenv("KONG_DONT_CLEAN")) then
    clean_prefix(prefix)
  end

  local ok, err = prepare_prefix(prefix)
  if not ok then return nil, err end

  truncate_tables(db, tables)

  local nginx_conf = ""
  if env.nginx_conf then
    nginx_conf = " --nginx-conf " .. env.nginx_conf
  end

  if dcbp and not env.declarative_config and not env.declarative_config_string then
    if not config_yml then
      config_yml = prefix .. "/config.yml"
      local cfg = dcbp.done()
      local declarative = require "kong.db.declarative"
      local ok, err = declarative.to_yaml_file(cfg, config_yml)
      if not ok then
        return nil, err
      end
    end
    env = utils.deep_copy(env)
    env.declarative_config = config_yml
  end

  assert(render_fixtures(TEST_CONF_PATH .. nginx_conf, env, prefix, fixtures))

  return kong_exec("start --conf " .. TEST_CONF_PATH .. nginx_conf, env)
end


-- Stop the Kong test instance.
-- @function stop_kong
-- @param prefix (optional) the prefix where the test instance runs, defaults to the test configuration.
-- @param preserve_prefix (boolean) if truthy, the prefix will not be deleted after stopping
-- @param preserve_dc
-- @return true or nil+err
local function stop_kong(prefix, preserve_prefix, preserve_dc)
  prefix = prefix or conf.prefix

  local running_conf, err = get_running_conf(prefix)
  if not running_conf then
    return nil, err
  end

  local pid, err = get_pid_from_file(running_conf.nginx_pid)
  if not pid then
    return nil, err
  end

  local ok, _, _, err = pl_utils.executeex("kill -TERM " .. pid)
  if not ok then
    return nil, err
  end

  wait_pid(running_conf.nginx_pid)

  -- note: set env var "KONG_TEST_DONT_CLEAN" !! the "_TEST" will be dropped
  if not (preserve_prefix or os.getenv("KONG_DONT_CLEAN")) then
    clean_prefix(prefix)
  end

  if not preserve_dc then
    config_yml = nil
  end
  ngx.ctx.workspace = nil

  return true
end


--- Restart Kong. Reusing declarative config when using `database=off`.
-- @function restart_kong
-- @param env see `start_kong`
-- @param tables see `start_kong`
-- @param fixtures see `start_kong`
-- @return true or nil+err
local function restart_kong(env, tables, fixtures)
  stop_kong(env.prefix, true, true)
  return start_kong(env, tables, true, fixtures)
end


--- Simulate a Hybrid mode DP and connect to the CP specified in `opts`.
-- @function clustering_client
-- @param opts Options to use, the `host`, `port`, `cert` and `cert_key` fields
-- are required.
-- Other fields that can be overwritten are:
-- `node_hostname`, `node_id`, `node_version`, `node_plugins_list`. If absent,
-- they are automatically filled.
-- @return msg if handshake succeeded and initial message received from CP or nil, err
local function clustering_client(opts)
  assert(opts.host)
  assert(opts.port)
  assert(opts.cert)
  assert(opts.cert_key)

  local c = assert(ws_client:new())
  local uri = "wss://" .. opts.host .. ":" .. opts.port ..
              "/v1/outlet?node_id=" .. (opts.node_id or utils.uuid()) ..
              "&node_hostname=" .. (opts.node_hostname or kong.node.get_hostname()) ..
              "&node_version=" .. (opts.node_version or KONG_VERSION)

  local conn_opts = {
    ssl_verify = false, -- needed for busted tests as CP certs are not trusted by the CLI
    client_cert = assert(ssl.parse_pem_cert(assert(pl_file.read(opts.cert)))),
    client_priv_key = assert(ssl.parse_pem_priv_key(assert(pl_file.read(opts.cert_key)))),
    server_name = "kong_clustering",
  }

  local res, err = c:connect(uri, conn_opts)
  if not res then
    return nil, err
  end
  local payload = assert(cjson.encode({ type = "basic_info",
                                        plugins = opts.node_plugins_list or
                                                  PLUGINS_LIST,
                                      }))
  assert(c:send_binary(payload))

  assert(c:send_ping(string.rep("0", 32)))

  local data, typ, err
  data, typ, err = c:recv_frame()
  c:close()

  if typ == "binary" then
    local odata = assert(utils.inflate_gzip(data))
    local msg = assert(cjson.decode(odata))
    return msg

  elseif typ == "pong" then
    return "PONG"
  end

  return nil, "unknown frame from CP: " .. (typ or err)
end


----------------
-- Variables/constants
-- @section exported-fields


--- Below is a list of fields/constants exported on the `helpers` module table:
-- @table helpers
-- @field dir The [`pl.dir` module of Penlight](http://tieske.github.io/Penlight/libraries/pl.dir.html)
-- @field path The [`pl.path` module of Penlight](http://tieske.github.io/Penlight/libraries/pl.path.html)
-- @field file The [`pl.file` module of Penlight](http://tieske.github.io/Penlight/libraries/pl.file.html)
-- @field utils The [`pl.utils` module of Penlight](http://tieske.github.io/Penlight/libraries/pl.utils.html)
-- @field test_conf The Kong test configuration. See also `get_running_conf` which might be slightly different.
-- @field test_conf_path The configuration file in use.
-- @field mock_upstream_hostname
-- @field mock_upstream_protocol
-- @field mock_upstream_host
-- @field mock_upstream_port
-- @field mock_upstream_url Base url constructed from the components
-- @field mock_upstream_ssl_protocol
-- @field mock_upstream_ssl_host
-- @field mock_upstream_ssl_port
-- @field mock_upstream_ssl_url Base url constructed from the components
-- @field mock_upstream_stream_port
-- @field mock_upstream_stream_ssl_port
-- @field mock_grpc_upstream_proto_path
-- @field redis_host The hostname for a Redis instance if available. Port should be `6379`.

----------
-- Exposed
----------
-- @export
  return {
  -- Penlight
  dir = pl_dir,
  path = pl_path,
  file = pl_file,
  utils = pl_utils,

  -- Kong testing properties
  db = db,
  blueprints = blueprints,
  get_db_utils = get_db_utils,
  get_cache = get_cache,
  bootstrap_database = bootstrap_database,
  bin_path = BIN_PATH,
  test_conf = conf,
  test_conf_path = TEST_CONF_PATH,
  go_plugin_path = GO_PLUGIN_PATH,
  mock_upstream_hostname = MOCK_UPSTREAM_HOSTNAME,
  mock_upstream_protocol = MOCK_UPSTREAM_PROTOCOL,
  mock_upstream_host     = MOCK_UPSTREAM_HOST,
  mock_upstream_port     = MOCK_UPSTREAM_PORT,
  mock_upstream_url      = MOCK_UPSTREAM_PROTOCOL .. "://" ..
                           MOCK_UPSTREAM_HOST .. ':' ..
                           MOCK_UPSTREAM_PORT,

  mock_upstream_ssl_protocol = MOCK_UPSTREAM_SSL_PROTOCOL,
  mock_upstream_ssl_host     = MOCK_UPSTREAM_HOST,
  mock_upstream_ssl_port     = MOCK_UPSTREAM_SSL_PORT,
  mock_upstream_ssl_url      = MOCK_UPSTREAM_SSL_PROTOCOL .. "://" ..
                               MOCK_UPSTREAM_HOST .. ':' ..
                               MOCK_UPSTREAM_SSL_PORT,

  mock_upstream_stream_port     = MOCK_UPSTREAM_STREAM_PORT,
  mock_upstream_stream_ssl_port = MOCK_UPSTREAM_STREAM_SSL_PORT,
  mock_grpc_upstream_proto_path = MOCK_GRPC_UPSTREAM_PROTO_PATH,

<<<<<<< HEAD
  zipkin_host = ZIPKIN_HOST,
  zipkin_port = ZIPKIN_PORT,

  redis_host = os.getenv("KONG_SPEC_REDIS_HOST") or "127.0.0.1",
=======
  redis_host      = REDIS_HOST,
  redis_port      = REDIS_PORT,
  redis_ssl_port  = REDIS_SSL_PORT,
  redis_ssl_sni   = REDIS_SSL_SNI,
>>>>>>> a05cc4cb

  blackhole_host = BLACKHOLE_HOST,

  -- Kong testing helpers
  execute = exec,
  dns_mock = dns_mock,
  kong_exec = kong_exec,
  get_version = get_version,
  get_running_conf = get_running_conf,
  http_client = http_client,
  grpc_client = grpc_client,
  http2_client = http2_client,
  wait_until = wait_until,
  wait_pid = wait_pid,
  tcp_server = tcp_server,
  udp_server = udp_server,
  kill_tcp_server = kill_tcp_server,
  http_server = http_server,
  get_proxy_ip = get_proxy_ip,
  get_proxy_port = get_proxy_port,
  proxy_client = proxy_client,
  proxy_client_grpc = proxy_client_grpc,
  proxy_client_grpcs = proxy_client_grpcs,
  proxy_client_h2c = proxy_client_h2c,
  proxy_client_h2 = proxy_client_h2,
  admin_client = admin_client,
  proxy_ssl_client = proxy_ssl_client,
  admin_ssl_client = admin_ssl_client,
  prepare_prefix = prepare_prefix,
  clean_prefix = clean_prefix,
  clean_logfile = clean_logfile,
  wait_for_invalidation = wait_for_invalidation,
  each_strategy = each_strategy,
  all_strategies = all_strategies,
  validate_plugin_config_schema = validate_plugin_config_schema,
  clustering_client = clustering_client,
  https_server = https_server,
  stress_generator = stress_generator,

  -- miscellaneous
  intercept = intercept,
  openresty_ver_num = openresty_ver_num(),
  unindent = unindent,
  make_yaml_file = make_yaml_file,
  setenv = setenv,
  unsetenv = unsetenv,
  deep_sort = deep_sort,

  -- launching Kong subprocesses
  start_kong = start_kong,
  stop_kong = stop_kong,
  restart_kong = restart_kong,

  start_grpc_target = start_grpc_target,
  stop_grpc_target = stop_grpc_target,
  get_grpc_target_port = get_grpc_target_port,

  -- Only use in CLI tests from spec/02-integration/01-cmd
  kill_all = function(prefix, timeout)
    local kill = require "kong.cmd.utils.kill"

    local running_conf = get_running_conf(prefix)
    if not running_conf then return end

    -- kill kong_tests.conf service
    local pid_path = running_conf.nginx_pid
    if pl_path.exists(pid_path) then
      kill.kill(pid_path, "-TERM")
      wait_pid(pid_path, timeout)
    end
  end,

  with_current_ws = function(ws,fn, db)
    local old_ws = ngx.ctx.workspace
    ngx.ctx.workspace = nil
    ws = ws or {db.workspaces:select_by_name("default")}
    ngx.ctx.workspace = ws[1] and ws[1].id
    local res = fn()
    ngx.ctx.workspace = old_ws
    return res
  end,

  signal = function(prefix, signal, pid_path)
    local kill = require "kong.cmd.utils.kill"

    if not pid_path then
      local running_conf = get_running_conf(prefix)
      if not running_conf then
        error("no config file found at prefix: " .. prefix)
      end

      pid_path = running_conf.nginx_pid
    end

    return kill.kill(pid_path, signal)
  end,
  -- send signal to all Nginx workers, not including the master
  signal_workers = function(prefix, signal, pid_path)
    if not pid_path then
      local running_conf = get_running_conf(prefix)
      if not running_conf then
        error("no config file found at prefix: " .. prefix)
      end

      pid_path = running_conf.nginx_pid
    end

    local cmd = string.format("pkill %s -P `cat %s`", signal, pid_path)
    local _, code = pl_utils.execute(cmd)

    if not pid_dead(pid_path) then
      return false
    end

    return code
  end,
  -- returns the plugins and version list that is used by Hybrid mode tests
  get_plugins_list = function()
    assert(PLUGINS_LIST, "plugin list has not been initialized yet, " ..
                         "you must call get_db_utils first")
    return table_clone(PLUGINS_LIST)
  end,
  get_available_port = function()
    local socket = require("socket")
    local server = assert(socket.bind("*", 0))
    local _, port = server:getsockname()
    server:close()
    return tonumber(port)
  end,
}<|MERGE_RESOLUTION|>--- conflicted
+++ resolved
@@ -20,15 +20,12 @@
 local MOCK_UPSTREAM_STREAM_PORT = 15557
 local MOCK_UPSTREAM_STREAM_SSL_PORT = 15558
 local MOCK_GRPC_UPSTREAM_PROTO_PATH = "./spec/fixtures/grpc/hello.proto"
-<<<<<<< HEAD
 local ZIPKIN_HOST = os.getenv("KONG_SPEC_TEST_ZIPKIN_HOST") or "localhost"
 local ZIPKIN_PORT = tonumber(os.getenv("KONG_SPEC_TEST_ZIPKIN_PORT") or 9411)
-=======
 local REDIS_HOST = os.getenv("KONG_SPEC_TEST_REDIS_HOST") or "localhost"
 local REDIS_PORT = tonumber(os.getenv("KONG_SPEC_TEST_REDIS_PORT") or 6379)
 local REDIS_SSL_PORT = tonumber(os.getenv("KONG_SPEC_TEST_REDIS_SSL_PORT") or 6380)
 local REDIS_SSL_SNI = os.getenv("KONG_SPEC_TEST_REDIS_SSL_SNI") or "test-redis.example.com"
->>>>>>> a05cc4cb
 local BLACKHOLE_HOST = "10.255.255.255"
 local KONG_VERSION = require("kong.meta")._VERSION
 local PLUGINS_LIST
@@ -2844,17 +2841,13 @@
   mock_upstream_stream_ssl_port = MOCK_UPSTREAM_STREAM_SSL_PORT,
   mock_grpc_upstream_proto_path = MOCK_GRPC_UPSTREAM_PROTO_PATH,
 
-<<<<<<< HEAD
   zipkin_host = ZIPKIN_HOST,
   zipkin_port = ZIPKIN_PORT,
 
-  redis_host = os.getenv("KONG_SPEC_REDIS_HOST") or "127.0.0.1",
-=======
   redis_host      = REDIS_HOST,
   redis_port      = REDIS_PORT,
   redis_ssl_port  = REDIS_SSL_PORT,
   redis_ssl_sni   = REDIS_SSL_SNI,
->>>>>>> a05cc4cb
 
   blackhole_host = BLACKHOLE_HOST,
 
