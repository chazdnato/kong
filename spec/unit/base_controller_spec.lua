local base_controller = require "kong.web.routes.base_controller"
local spec_helper = require "spec.spec_helpers"

local env = spec_helper.get_env()

describe("Base Controller", function()

  it("should not parse params with empty values", function()
    local result = base_controller.parse_params(env.dao_factory.accounts._schema, nil)
    assert.are.same({}, result)
  end)

  it("should not parse params with empty values", function()
    local result = base_controller.parse_params(env.dao_factory.accounts._schema, {})
    assert.are.same({}, result)
  end)

  it("should not parse params with invalid values", function()
    local result = base_controller.parse_params(env.dao_factory.accounts._schema, {hello = true})
    assert.are.same({}, result)
  end)

  it("should not parse params with invalid schema", function()
    local result = base_controller.parse_params({}, {hello = true})
    assert.are.same({}, result)
  end)

  it("should not parse params with nil schema", function()
    local result = base_controller.parse_params(nil, {hello = true})
    assert.are.same({}, result)
  end)

  it("should not parse params with empty values", function()
    local result = base_controller.parse_params(env.dao_factory.accounts._schema, {})
    assert.are.same({}, result)
  end)

  it("should not parse params with invalid values", function()
    local result = base_controller.parse_params(env.dao_factory.accounts._schema, {hello = true, wot = 123})
    assert.are.same({}, result)
  end)

  it("should parse only existing params", function()
    local result = base_controller.parse_params(env.dao_factory.accounts._schema, {hello = true, provider_id = 123})
    assert.are.same({
      provider_id = 123
    }, result)
  end)

  it("should parse tables without invalid sub-schema values", function()
<<<<<<< HEAD
    local result = base_controller.parse_params(spec_helper.dao_factory.plugins._schema, {name = "wot", ["value.key_names"] = "apikey" })
=======
    local result = base_controller.parse_params(env.dao_factory.plugins._schema, {name = "wot", ["value.authentication_type"] = "query" })
>>>>>>> 762bc192
    assert.are.same({
      name = "wot",
      value = {}
    }, result)

<<<<<<< HEAD
    result = base_controller.parse_params(spec_helper.dao_factory.plugins._schema, {name = "queryauth", wot = "query" })
=======
    result = base_controller.parse_params(env.dao_factory.plugins._schema, {name = "authentication", wot = "query" })
>>>>>>> 762bc192
    assert.are.same({
      name = "queryauth",
      value = {}
    }, result)
  end)
  it("should parse tables with valid sub-schema values", function()
<<<<<<< HEAD
    local result = base_controller.parse_params(spec_helper.dao_factory.plugins._schema, {name = "queryauth", ["value.key_names"] = "apikey" })
=======
    local result = base_controller.parse_params(env.dao_factory.plugins._schema, {name = "authentication", ["value.authentication_type"] = "query" })
>>>>>>> 762bc192
    assert.are.same({
      name = "queryauth",
      value = {
        key_names = { "apikey" }
      }
    }, result)
  end)
  it("should not parse tables with invalid subschema prefix", function()
<<<<<<< HEAD
    local result = base_controller.parse_params(spec_helper.dao_factory.plugins._schema, {name = "queryauth", ["asd.key_names"] = "apikey" })
=======
    local result = base_controller.parse_params(env.dao_factory.plugins._schema, {name = "authentication", ["asd.authentication_type"] = "query" })
>>>>>>> 762bc192
    assert.are.same({
      name = "queryauth",
      value = {}
    }, result)

<<<<<<< HEAD
    result = base_controller.parse_params(spec_helper.dao_factory.plugins._schema, {name = "queryauth", ["key_names"] = "apikey" })
=======
    result = base_controller.parse_params(env.dao_factory.plugins._schema, {name = "authentication", ["authentication_type"] = "query" })
>>>>>>> 762bc192
    assert.are.same({
      name = "queryauth",
      value = {}
    }, result)
  end)

  it("should parse tables with skippig invalid values", function()
<<<<<<< HEAD
    local result = base_controller.parse_params(spec_helper.dao_factory.plugins._schema, {name = "queryauth", ["value.key_names"] = "apikey", ["value.wot"] = "ciao" })
=======
    local result = base_controller.parse_params(env.dao_factory.plugins._schema, {name = "authentication", ["value.authentication_type"] = "query", ["value.wot"] = "ciao" })
>>>>>>> 762bc192
    assert.are.same({
      name = "queryauth",
      value = {
        key_names = { "apikey" }
      }
    }, result)
  end)

  it("should parse reversed-order tables with valid sub-schema values", function()
<<<<<<< HEAD
    local result = base_controller.parse_params(spec_helper.dao_factory.plugins._schema, {["value.key_names"] = "query", name = "queryauth" })
=======
    local result = base_controller.parse_params(env.dao_factory.plugins._schema, {["value.authentication_type"] = "query", name = "authentication" })
>>>>>>> 762bc192
    assert.are.same({
      name = "queryauth",
      value = {
        key_names = { "query" }
      }
    }, result)
  end)

  it("should parse arrays with a correct delimitator", function()
<<<<<<< HEAD
    local result = base_controller.parse_params(spec_helper.dao_factory.plugins._schema, {["value.key_names"] = "wot,wat", name = "queryauth" })
=======
    local result = base_controller.parse_params(env.dao_factory.plugins._schema, {["value.authentication_type"] = "query", name = "authentication", ["value.authentication_key_names"] = "wot,wat" })
>>>>>>> 762bc192
    assert.are.same({
      name = "queryauth",
      value = {
        key_names = { "wot", "wat" }
      }
    }, result)
  end)

  it("should parse arrays with a incorrect delimitator", function()
<<<<<<< HEAD
    local result = base_controller.parse_params(spec_helper.dao_factory.plugins._schema, {["value.key_names"] = "wot;wat", name = "queryauth" })
=======
    local result = base_controller.parse_params(env.dao_factory.plugins._schema, {["value.authentication_type"] = "query", name = "authentication", ["value.authentication_key_names"] = "wot;wat" })
>>>>>>> 762bc192
    assert.are.same({
      name = "queryauth",
      value = {
        key_names = { "wot;wat" }
      }
    }, result)
  end)

end)<|MERGE_RESOLUTION|>--- conflicted
+++ resolved
@@ -48,32 +48,20 @@
   end)
 
   it("should parse tables without invalid sub-schema values", function()
-<<<<<<< HEAD
-    local result = base_controller.parse_params(spec_helper.dao_factory.plugins._schema, {name = "wot", ["value.key_names"] = "apikey" })
-=======
-    local result = base_controller.parse_params(env.dao_factory.plugins._schema, {name = "wot", ["value.authentication_type"] = "query" })
->>>>>>> 762bc192
+    local result = base_controller.parse_params(env.dao_factory.plugins._schema, {name = "wot", ["value.key_names"] = "apikey" })
     assert.are.same({
       name = "wot",
       value = {}
     }, result)
 
-<<<<<<< HEAD
-    result = base_controller.parse_params(spec_helper.dao_factory.plugins._schema, {name = "queryauth", wot = "query" })
-=======
-    result = base_controller.parse_params(env.dao_factory.plugins._schema, {name = "authentication", wot = "query" })
->>>>>>> 762bc192
+    result = base_controller.parse_params(env.dao_factory.plugins._schema, {name = "queryauth", wot = "query" })
     assert.are.same({
       name = "queryauth",
       value = {}
     }, result)
   end)
   it("should parse tables with valid sub-schema values", function()
-<<<<<<< HEAD
-    local result = base_controller.parse_params(spec_helper.dao_factory.plugins._schema, {name = "queryauth", ["value.key_names"] = "apikey" })
-=======
-    local result = base_controller.parse_params(env.dao_factory.plugins._schema, {name = "authentication", ["value.authentication_type"] = "query" })
->>>>>>> 762bc192
+    local result = base_controller.parse_params(env.dao_factory.plugins._schema, {name = "queryauth", ["value.key_names"] = "apikey" })
     assert.are.same({
       name = "queryauth",
       value = {
@@ -82,21 +70,13 @@
     }, result)
   end)
   it("should not parse tables with invalid subschema prefix", function()
-<<<<<<< HEAD
-    local result = base_controller.parse_params(spec_helper.dao_factory.plugins._schema, {name = "queryauth", ["asd.key_names"] = "apikey" })
-=======
-    local result = base_controller.parse_params(env.dao_factory.plugins._schema, {name = "authentication", ["asd.authentication_type"] = "query" })
->>>>>>> 762bc192
+    local result = base_controller.parse_params(env.dao_factory.plugins._schema, {name = "queryauth", ["asd.key_names"] = "apikey" })
     assert.are.same({
       name = "queryauth",
       value = {}
     }, result)
 
-<<<<<<< HEAD
-    result = base_controller.parse_params(spec_helper.dao_factory.plugins._schema, {name = "queryauth", ["key_names"] = "apikey" })
-=======
-    result = base_controller.parse_params(env.dao_factory.plugins._schema, {name = "authentication", ["authentication_type"] = "query" })
->>>>>>> 762bc192
+    result = base_controller.parse_params(env.dao_factory.plugins._schema, {name = "queryauth", ["key_names"] = "apikey" })
     assert.are.same({
       name = "queryauth",
       value = {}
@@ -104,11 +84,7 @@
   end)
 
   it("should parse tables with skippig invalid values", function()
-<<<<<<< HEAD
-    local result = base_controller.parse_params(spec_helper.dao_factory.plugins._schema, {name = "queryauth", ["value.key_names"] = "apikey", ["value.wot"] = "ciao" })
-=======
-    local result = base_controller.parse_params(env.dao_factory.plugins._schema, {name = "authentication", ["value.authentication_type"] = "query", ["value.wot"] = "ciao" })
->>>>>>> 762bc192
+    local result = base_controller.parse_params(env.dao_factory.plugins._schema, {name = "queryauth", ["value.key_names"] = "apikey", ["value.wot"] = "ciao" })
     assert.are.same({
       name = "queryauth",
       value = {
@@ -118,11 +94,7 @@
   end)
 
   it("should parse reversed-order tables with valid sub-schema values", function()
-<<<<<<< HEAD
-    local result = base_controller.parse_params(spec_helper.dao_factory.plugins._schema, {["value.key_names"] = "query", name = "queryauth" })
-=======
-    local result = base_controller.parse_params(env.dao_factory.plugins._schema, {["value.authentication_type"] = "query", name = "authentication" })
->>>>>>> 762bc192
+    local result = base_controller.parse_params(env.dao_factory.plugins._schema, {["value.key_names"] = "query", name = "queryauth" })
     assert.are.same({
       name = "queryauth",
       value = {
@@ -132,11 +104,7 @@
   end)
 
   it("should parse arrays with a correct delimitator", function()
-<<<<<<< HEAD
-    local result = base_controller.parse_params(spec_helper.dao_factory.plugins._schema, {["value.key_names"] = "wot,wat", name = "queryauth" })
-=======
-    local result = base_controller.parse_params(env.dao_factory.plugins._schema, {["value.authentication_type"] = "query", name = "authentication", ["value.authentication_key_names"] = "wot,wat" })
->>>>>>> 762bc192
+    local result = base_controller.parse_params(env.dao_factory.plugins._schema, {["value.key_names"] = "wot,wat", name = "queryauth" })
     assert.are.same({
       name = "queryauth",
       value = {
@@ -146,11 +114,7 @@
   end)
 
   it("should parse arrays with a incorrect delimitator", function()
-<<<<<<< HEAD
-    local result = base_controller.parse_params(spec_helper.dao_factory.plugins._schema, {["value.key_names"] = "wot;wat", name = "queryauth" })
-=======
-    local result = base_controller.parse_params(env.dao_factory.plugins._schema, {["value.authentication_type"] = "query", name = "authentication", ["value.authentication_key_names"] = "wot;wat" })
->>>>>>> 762bc192
+    local result = base_controller.parse_params(env.dao_factory.plugins._schema, {["value.key_names"] = "wot;wat", name = "queryauth" })
     assert.are.same({
       name = "queryauth",
       value = {
